--- conflicted
+++ resolved
@@ -1,139 +1,129 @@
-//
-// Copyright (c) Microsoft Corporation.  All rights reserved.
-// 
-// Licensed under the Apache License, Version 2.0 (the "License");
-// you may not use this file except in compliance with the License.
-// You may obtain a copy of the License at
-//   http://www.apache.org/licenses/LICENSE-2.0
-//
-// Unless required by applicable law or agreed to in writing, software
-// distributed under the License is distributed on an "AS IS" BASIS,
-// WITHOUT WARRANTIES OR CONDITIONS OF ANY KIND, either express or implied.
-// See the License for the specific language governing permissions and
-// limitations under the License.
-//
-
-module ts {
-    export module OutliningElementsCollector {
-        export function collectElements(sourceFile: SourceFile): OutliningSpan[] {
-            let elements: OutliningSpan[] = [];
-            let collapseText = "...";
-
-            function addOutliningSpan(hintSpanNode: Node, startElement: Node, endElement: Node, autoCollapse: boolean) {
-                if (hintSpanNode && startElement && endElement) {
-<<<<<<< HEAD
-                    var span: OutliningSpan = {
-                        textSpan: createSpanFromBounds(startElement.start, spanEnd(endElement)),
-                        hintSpan: createSpanFromBounds(hintSpanNode.getStart(), spanEnd(hintSpanNode)),
-=======
-                    let span: OutliningSpan = {
-                        textSpan: createTextSpanFromBounds(startElement.pos, endElement.end),
-                        hintSpan: createTextSpanFromBounds(hintSpanNode.getStart(), hintSpanNode.end),
->>>>>>> 1430a0ba
-                        bannerText: collapseText,
-                        autoCollapse: autoCollapse
-                    };
-                    elements.push(span);
-                }
-            }
-
-            function autoCollapse(node: Node) {
-                return isFunctionBlock(node) && node.parent.kind !== SyntaxKind.ArrowFunction;
-            }
-
-            let depth = 0;
-            let maxDepth = 20;
-            function walk(n: Node): void {
-                if (depth > maxDepth) {
-                    return;
-                }
-                switch (n.kind) {
-                    case SyntaxKind.Block:
-                        if (!isFunctionBlock(n)) {
-                            let parent = n.parent;
-                            let openBrace = findChildOfKind(n, SyntaxKind.OpenBraceToken, sourceFile);
-                            let closeBrace = findChildOfKind(n, SyntaxKind.CloseBraceToken, sourceFile);
-
-                            // Check if the block is standalone, or 'attached' to some parent statement.
-                            // If the latter, we want to collaps the block, but consider its hint span
-                            // to be the entire span of the parent.
-                            if (parent.kind === SyntaxKind.DoStatement ||
-                                parent.kind === SyntaxKind.ForInStatement ||
-                                parent.kind === SyntaxKind.ForOfStatement ||
-                                parent.kind === SyntaxKind.ForStatement ||
-                                parent.kind === SyntaxKind.IfStatement ||
-                                parent.kind === SyntaxKind.WhileStatement ||
-                                parent.kind === SyntaxKind.WithStatement ||
-                                parent.kind === SyntaxKind.CatchClause) {
-
-                                addOutliningSpan(parent, openBrace, closeBrace, autoCollapse(n));
-                                break;
-                            }
-
-                            if (parent.kind === SyntaxKind.TryStatement) {
-                                // Could be the try-block, or the finally-block.
-                                let tryStatement = <TryStatement>parent;
-                                if (tryStatement.tryBlock === n) {
-                                    addOutliningSpan(parent, openBrace, closeBrace, autoCollapse(n));
-                                    break;
-                                }
-                                else if (tryStatement.finallyBlock === n) {
-                                    let finallyKeyword = findChildOfKind(tryStatement, SyntaxKind.FinallyKeyword, sourceFile);
-                                    if (finallyKeyword) {
-                                        addOutliningSpan(finallyKeyword, openBrace, closeBrace, autoCollapse(n));
-                                        break;
-                                    }
-                                }
-
-                                // fall through.
-                            }
-
-                            // Block was a standalone block.  In this case we want to only collapse
-                            // the span of the block, independent of any parent span.
-<<<<<<< HEAD
-                            var span = createSpanFromBounds(n.getStart(), spanEnd(n));
-=======
-                            let span = createTextSpanFromBounds(n.getStart(), n.end);
->>>>>>> 1430a0ba
-                            elements.push({
-                                textSpan: span,
-                                hintSpan: span,
-                                bannerText: collapseText,
-                                autoCollapse: autoCollapse(n)
-                            });
-                            break;
-                        }
-                        // Fallthrough.
-
-                    case SyntaxKind.ModuleBlock: {
-                        let openBrace = findChildOfKind(n, SyntaxKind.OpenBraceToken, sourceFile);
-                        let closeBrace = findChildOfKind(n, SyntaxKind.CloseBraceToken, sourceFile);
-                        addOutliningSpan(n.parent, openBrace, closeBrace, autoCollapse(n));
-                        break;
-                    }
-                    case SyntaxKind.ClassDeclaration:
-                    case SyntaxKind.InterfaceDeclaration:
-                    case SyntaxKind.EnumDeclaration:
-                    case SyntaxKind.ObjectLiteralExpression:
-                    case SyntaxKind.CaseBlock: {
-                        let openBrace = findChildOfKind(n, SyntaxKind.OpenBraceToken, sourceFile);
-                        let closeBrace = findChildOfKind(n, SyntaxKind.CloseBraceToken, sourceFile);
-                        addOutliningSpan(n, openBrace, closeBrace, autoCollapse(n));
-                        break;
-                    }
-                    case SyntaxKind.ArrayLiteralExpression:
-                        let openBracket = findChildOfKind(n, SyntaxKind.OpenBracketToken, sourceFile);
-                        let closeBracket = findChildOfKind(n, SyntaxKind.CloseBracketToken, sourceFile);
-                        addOutliningSpan(n, openBracket, closeBracket, autoCollapse(n));
-                        break;
-                }
-                depth++;
-                forEachChild(n, walk);
-                depth--;
-            }
-
-            walk(sourceFile);
-            return elements;
-        }
-    }
+//
+// Copyright (c) Microsoft Corporation.  All rights reserved.
+// 
+// Licensed under the Apache License, Version 2.0 (the "License");
+// you may not use this file except in compliance with the License.
+// You may obtain a copy of the License at
+//   http://www.apache.org/licenses/LICENSE-2.0
+//
+// Unless required by applicable law or agreed to in writing, software
+// distributed under the License is distributed on an "AS IS" BASIS,
+// WITHOUT WARRANTIES OR CONDITIONS OF ANY KIND, either express or implied.
+// See the License for the specific language governing permissions and
+// limitations under the License.
+//
+
+module ts {
+    export module OutliningElementsCollector {
+        export function collectElements(sourceFile: SourceFile): OutliningSpan[] {
+            let elements: OutliningSpan[] = [];
+            let collapseText = "...";
+
+            function addOutliningSpan(hintSpanNode: Node, startElement: Node, endElement: Node, autoCollapse: boolean) {
+                if (hintSpanNode && startElement && endElement) {
+                    let span: OutliningSpan = {
+                        textSpan: createSpanFromBounds(startElement.start, spanEnd(endElement)),
+                        hintSpan: createSpanFromBounds(hintSpanNode.getStart(), spanEnd(hintSpanNode)),
+                        bannerText: collapseText,
+                        autoCollapse: autoCollapse
+                    };
+                    elements.push(span);
+                }
+            }
+
+            function autoCollapse(node: Node) {
+                return isFunctionBlock(node) && node.parent.kind !== SyntaxKind.ArrowFunction;
+            }
+
+            let depth = 0;
+            let maxDepth = 20;
+            function walk(n: Node): void {
+                if (depth > maxDepth) {
+                    return;
+                }
+                switch (n.kind) {
+                    case SyntaxKind.Block:
+                        if (!isFunctionBlock(n)) {
+                            let parent = n.parent;
+                            let openBrace = findChildOfKind(n, SyntaxKind.OpenBraceToken, sourceFile);
+                            let closeBrace = findChildOfKind(n, SyntaxKind.CloseBraceToken, sourceFile);
+
+                            // Check if the block is standalone, or 'attached' to some parent statement.
+                            // If the latter, we want to collaps the block, but consider its hint span
+                            // to be the entire span of the parent.
+                            if (parent.kind === SyntaxKind.DoStatement ||
+                                parent.kind === SyntaxKind.ForInStatement ||
+                                parent.kind === SyntaxKind.ForOfStatement ||
+                                parent.kind === SyntaxKind.ForStatement ||
+                                parent.kind === SyntaxKind.IfStatement ||
+                                parent.kind === SyntaxKind.WhileStatement ||
+                                parent.kind === SyntaxKind.WithStatement ||
+                                parent.kind === SyntaxKind.CatchClause) {
+
+                                addOutliningSpan(parent, openBrace, closeBrace, autoCollapse(n));
+                                break;
+                            }
+
+                            if (parent.kind === SyntaxKind.TryStatement) {
+                                // Could be the try-block, or the finally-block.
+                                let tryStatement = <TryStatement>parent;
+                                if (tryStatement.tryBlock === n) {
+                                    addOutliningSpan(parent, openBrace, closeBrace, autoCollapse(n));
+                                    break;
+                                }
+                                else if (tryStatement.finallyBlock === n) {
+                                    let finallyKeyword = findChildOfKind(tryStatement, SyntaxKind.FinallyKeyword, sourceFile);
+                                    if (finallyKeyword) {
+                                        addOutliningSpan(finallyKeyword, openBrace, closeBrace, autoCollapse(n));
+                                        break;
+                                    }
+                                }
+
+                                // fall through.
+                            }
+
+                            // Block was a standalone block.  In this case we want to only collapse
+                            // the span of the block, independent of any parent span.
+                            let span = createSpanFromBounds(n.getStart(), spanEnd(n));
+                            elements.push({
+                                textSpan: span,
+                                hintSpan: span,
+                                bannerText: collapseText,
+                                autoCollapse: autoCollapse(n)
+                            });
+                            break;
+                        }
+                        // Fallthrough.
+
+                    case SyntaxKind.ModuleBlock: {
+                        let openBrace = findChildOfKind(n, SyntaxKind.OpenBraceToken, sourceFile);
+                        let closeBrace = findChildOfKind(n, SyntaxKind.CloseBraceToken, sourceFile);
+                        addOutliningSpan(n.parent, openBrace, closeBrace, autoCollapse(n));
+                        break;
+                    }
+                    case SyntaxKind.ClassDeclaration:
+                    case SyntaxKind.InterfaceDeclaration:
+                    case SyntaxKind.EnumDeclaration:
+                    case SyntaxKind.ObjectLiteralExpression:
+                    case SyntaxKind.CaseBlock: {
+                        let openBrace = findChildOfKind(n, SyntaxKind.OpenBraceToken, sourceFile);
+                        let closeBrace = findChildOfKind(n, SyntaxKind.CloseBraceToken, sourceFile);
+                        addOutliningSpan(n, openBrace, closeBrace, autoCollapse(n));
+                        break;
+                    }
+                    case SyntaxKind.ArrayLiteralExpression:
+                        let openBracket = findChildOfKind(n, SyntaxKind.OpenBracketToken, sourceFile);
+                        let closeBracket = findChildOfKind(n, SyntaxKind.CloseBracketToken, sourceFile);
+                        addOutliningSpan(n, openBracket, closeBracket, autoCollapse(n));
+                        break;
+                }
+                depth++;
+                forEachChild(n, walk);
+                depth--;
+            }
+
+            walk(sourceFile);
+            return elements;
+        }
+    }
 }