--- conflicted
+++ resolved
@@ -1,554 +1,550 @@
-///<reference path='services.ts' />
-
-module ts.SignatureHelp {
-
-    // A partially written generic type expression is not guaranteed to have the correct syntax tree. the expression could be parsed as less than/greater than expression or a comma expression
-    // or some other combination depending on what the user has typed so far. For the purposes of signature help we need to consider any location after "<" as a possible generic type reference. 
-    // To do this, the method will back parse the expression starting at the position required. it will try to parse the current expression as a generic type expression, if it did succeed it 
-    // will return the generic identifier that started the expression (e.g. "foo" in "foo<any, |"). It is then up to the caller to ensure that this is a valid generic expression through 
-    // looking up the type. The method will also keep track of the parameter index inside the expression.
-    //public static isInPartiallyWrittenTypeArgumentList(syntaxTree: TypeScript.SyntaxTree, position: number): any {
-    //    var token = Syntax.findTokenOnLeft(syntaxTree.sourceUnit(), position, /*includeSkippedTokens*/ true);
-
-    //    if (token && TypeScript.Syntax.hasAncestorOfKind(token, TypeScript.SyntaxKind.TypeParameterList)) {
-    //        // We are in the wrong generic list. bail out
-    //        return null;
-    //    }
-
-    //    var stack = 0;
-    //    var argumentIndex = 0;
-
-    //    whileLoop:
-    //    while (token) {
-    //        switch (token.kind()) {
-    //            case TypeScript.SyntaxKind.LessThanToken:
-    //                if (stack === 0) {
-    //                    // Found the beginning of the generic argument expression
-    //                    var lessThanToken = token;
-    //                    token = previousToken(token, /*includeSkippedTokens*/ true);
-    //                    if (!token || token.kind() !== TypeScript.SyntaxKind.IdentifierName) {
-    //                        break whileLoop;
-    //                    }
-
-    //                    // Found the name, return the data
-    //                    return {
-    //                        genericIdentifer: token,
-    //                        lessThanToken: lessThanToken,
-    //                        argumentIndex: argumentIndex
-    //                    };
-    //                }
-    //                else if (stack < 0) {
-    //                    // Seen one too many less than tokens, bail out
-    //                    break whileLoop;
-    //                }
-    //                else {
-    //                    stack--;
-    //                }
-
-    //                break;
-
-    //            case TypeScript.SyntaxKind.GreaterThanGreaterThanGreaterThanToken:
-    //                stack++;
-
-    //            // Intentaion fall through
-    //            case TypeScript.SyntaxKind.GreaterThanToken:
-    //                stack++;
-    //                break;
-
-    //            case TypeScript.SyntaxKind.CommaToken:
-    //                if (stack == 0) {
-    //                    argumentIndex++;
-    //                }
-
-    //                break;
-
-    //            case TypeScript.SyntaxKind.CloseBraceToken:
-    //                // This can be object type, skip untill we find the matching open brace token
-    //                var unmatchedOpenBraceTokens = 0;
-
-    //                // Skip untill the matching open brace token
-    //                token = SignatureInfoHelpers.moveBackUpTillMatchingTokenKind(token, TypeScript.SyntaxKind.CloseBraceToken, TypeScript.SyntaxKind.OpenBraceToken);
-    //                if (!token) {
-    //                    // No matching token was found. bail out
-    //                    break whileLoop;
-    //                }
-
-    //                break;
-
-    //            case TypeScript.SyntaxKind.EqualsGreaterThanToken:
-    //                // This can be a function type or a constructor type. In either case, we want to skip the function defintion
-    //                token = previousToken(token, /*includeSkippedTokens*/ true);
-
-    //                if (token && token.kind() === TypeScript.SyntaxKind.CloseParenToken) {
-    //                    // Skip untill the matching open paren token
-    //                    token = SignatureInfoHelpers.moveBackUpTillMatchingTokenKind(token, TypeScript.SyntaxKind.CloseParenToken, TypeScript.SyntaxKind.OpenParenToken);
-
-    //                    if (token && token.kind() === TypeScript.SyntaxKind.GreaterThanToken) {
-    //                        // Another generic type argument list, skip it\
-    //                        token = SignatureInfoHelpers.moveBackUpTillMatchingTokenKind(token, TypeScript.SyntaxKind.GreaterThanToken, TypeScript.SyntaxKind.LessThanToken);
-    //                    }
-
-    //                    if (token && token.kind() === TypeScript.SyntaxKind.NewKeyword) {
-    //                        // In case this was a constructor type, skip the new keyword
-    //                        token = previousToken(token, /*includeSkippedTokens*/ true);
-    //                    }
-
-    //                    if (!token) {
-    //                        // No matching token was found. bail out
-    //                        break whileLoop;
-    //                    }
-    //                }
-    //                else {
-    //                    // This is not a funtion type. exit the main loop
-    //                    break whileLoop;
-    //                }
-
-    //                break;
-
-    //            case TypeScript.SyntaxKind.IdentifierName:
-    //            case TypeScript.SyntaxKind.AnyKeyword:
-    //            case TypeScript.SyntaxKind.NumberKeyword:
-    //            case TypeScript.SyntaxKind.StringKeyword:
-    //            case TypeScript.SyntaxKind.VoidKeyword:
-    //            case TypeScript.SyntaxKind.BooleanKeyword:
-    //            case TypeScript.SyntaxKind.DotToken:
-    //            case TypeScript.SyntaxKind.OpenBracketToken:
-    //            case TypeScript.SyntaxKind.CloseBracketToken:
-    //                // Valid tokens in a type name. Skip.
-    //                break;
-
-    //            default:
-    //                break whileLoop;
-    //        }
-
-    //        token = previousToken(token, /*includeSkippedTokens*/ true);
-    //    }
-
-    //    return null;
-    //}
-
-    //private static moveBackUpTillMatchingTokenKind(token: TypeScript.ISyntaxToken, tokenKind: TypeScript.SyntaxKind, matchingTokenKind: TypeScript.SyntaxKind): TypeScript.ISyntaxToken {
-    //    if (!token || token.kind() !== tokenKind) {
-    //        throw TypeScript.Errors.invalidOperation();
-    //    }
-
-    //    // Skip the current token
-    //    token = previousToken(token, /*includeSkippedTokens*/ true);
-
-    //    var stack = 0;
-
-    //    while (token) {
-    //        if (token.kind() === matchingTokenKind) {
-    //            if (stack === 0) {
-    //                // Found the matching token, return
-    //                return token;
-    //            }
-    //            else if (stack < 0) {
-    //                // tokens overlapped.. bail out.
-    //                break;
-    //            }
-    //            else {
-    //                stack--;
-    //            }
-    //        }
-    //        else if (token.kind() === tokenKind) {
-    //            stack++;
-    //        }
-
-    //        // Move back
-    //        token = previousToken(token, /*includeSkippedTokens*/ true);
-    //    }
-
-    //    // Did not find matching token
-    //    return null;
-    //}
-    var emptyArray: any[] = [];
-
-    const enum ArgumentListKind {
-        TypeArguments,
-        CallArguments,
-        TaggedTemplateArguments
-    }
-
-    interface ArgumentListInfo {
-        kind: ArgumentListKind;
-        invocation: CallLikeExpression;
-        argumentsSpan: TextSpan;
-        argumentIndex?: number;
-        argumentCount: number;
-    }
-
-    export function getSignatureHelpItems(sourceFile: SourceFile, position: number, typeInfoResolver: TypeChecker, cancellationToken: CancellationTokenObject): SignatureHelpItems {
-        // Decide whether to show signature help
-        var startingToken = findTokenOnLeftOfPosition(sourceFile, position);
-        if (!startingToken) {
-            // We are at the beginning of the file
-            return undefined;
-        }
-
-        var argumentInfo = getContainingArgumentInfo(startingToken);
-        cancellationToken.throwIfCancellationRequested();
-
-        // Semantic filtering of signature help
-        if (!argumentInfo) {
-            return undefined;
-        }
-
-        var call = argumentInfo.invocation;
-        var candidates = <Signature[]>[];
-        var resolvedSignature = typeInfoResolver.getResolvedSignature(call, candidates);
-        cancellationToken.throwIfCancellationRequested();
-
-        if (!candidates.length) {
-            return undefined;
-        }
-
-        return createSignatureHelpItems(candidates, resolvedSignature, argumentInfo);
-
-        /**
-         * Returns relevant information for the argument list and the current argument if we are
-         * in the argument of an invocation; returns undefined otherwise.
-         */
-        function getImmediatelyContainingArgumentInfo(node: Node): ArgumentListInfo {
-            if (node.parent.kind === SyntaxKind.CallExpression || node.parent.kind === SyntaxKind.NewExpression) {
-                var callExpression = <CallExpression>node.parent;
-                // There are 3 cases to handle:
-                //   1. The token introduces a list, and should begin a sig help session
-                //   2. The token is either not associated with a list, or ends a list, so the session should end
-                //   3. The token is buried inside a list, and should give sig help
-                //
-                // The following are examples of each:
-                //
-                //    Case 1:
-                //          foo<#T, U>(#a, b)    -> The token introduces a list, and should begin a sig help session
-                //    Case 2:
-                //          fo#o<T, U>#(a, b)#   -> The token is either not associated with a list, or ends a list, so the session should end
-                //    Case 3:
-                //          foo<T#, U#>(a#, #b#) -> The token is buried inside a list, and should give sig help
-                // Find out if 'node' is an argument, a type argument, or neither
-                if (node.kind === SyntaxKind.LessThanToken ||
-                    node.kind === SyntaxKind.OpenParenToken) {
-                    // Find the list that starts right *after* the < or ( token.
-                    // If the user has just opened a list, consider this item 0.
-                    var list = getChildListThatStartsWithOpenerToken(callExpression, node, sourceFile);
-                    var isTypeArgList = callExpression.typeArguments && callExpression.typeArguments.pos === list.pos;
-                    Debug.assert(list !== undefined);
-                    return {
-                        kind: isTypeArgList ? ArgumentListKind.TypeArguments : ArgumentListKind.CallArguments,
-                        invocation: callExpression,
-                        argumentsSpan: getApplicableSpanForArguments(list),
-                        argumentIndex: 0,
-                        argumentCount: getCommaBasedArgCount(list)
-                    };
-                }
-
-                // findListItemInfo can return undefined if we are not in parent's argument list
-                // or type argument list. This includes cases where the cursor is:
-                //   - To the right of the closing paren, non-substitution template, or template tail.
-                //   - Between the type arguments and the arguments (greater than token)
-                //   - On the target of the call (parent.func)
-                //   - On the 'new' keyword in a 'new' expression
-                var listItemInfo = findListItemInfo(node);
-                if (listItemInfo) {
-                    var list = listItemInfo.list;
-                    var isTypeArgList = callExpression.typeArguments && callExpression.typeArguments.pos === list.pos;
-
-                    // The listItemIndex we got back includes commas. Our goal is to return the index of the proper
-                    // item (not including commas). Here are some examples:
-                    //    1. foo(a, b, c #) -> the listItemIndex is 4, we want to return 2
-                    //    2. foo(a, b, # c) -> listItemIndex is 3, we want to return 2
-                    //    3. foo(#a) -> listItemIndex is 0, we want to return 0
-                    //
-                    // In general, we want to subtract the number of commas before the current index.
-                    // But if we are on a comma, we also want to pretend we are on the argument *following*
-                    // the comma. That amounts to taking the ceiling of half the index.
-                    var argumentIndex = (listItemInfo.listItemIndex + 1) >> 1;
-
-                    return {
-                        kind: isTypeArgList ? ArgumentListKind.TypeArguments : ArgumentListKind.CallArguments,
-                        invocation: callExpression,
-                        argumentsSpan: getApplicableSpanForArguments(list),
-                        argumentIndex: argumentIndex,
-                        argumentCount: getCommaBasedArgCount(list)
-                    };
-                }
-            }
-            else if (node.kind === SyntaxKind.NoSubstitutionTemplateLiteral && node.parent.kind === SyntaxKind.TaggedTemplateExpression) {
-                // Check if we're actually inside the template;
-                // otherwise we'll fall out and return undefined.
-                if (isInsideTemplateLiteral(<LiteralExpression>node, position)) {
-                    return getArgumentListInfoForTemplate(<TaggedTemplateExpression>node.parent, /*argumentIndex*/ 0);
-                }
-            }
-            else if (node.kind === SyntaxKind.TemplateHead && node.parent.parent.kind === SyntaxKind.TaggedTemplateExpression) {
-                var templateExpression = <TemplateExpression>node.parent;
-                var tagExpression = <TaggedTemplateExpression>templateExpression.parent;
-                Debug.assert(templateExpression.kind === SyntaxKind.TemplateExpression);
-
-                var argumentIndex = isInsideTemplateLiteral(<LiteralExpression>node, position) ? 0 : 1;
-
-                return getArgumentListInfoForTemplate(tagExpression, argumentIndex);
-            }
-            else if (node.parent.kind === SyntaxKind.TemplateSpan && node.parent.parent.parent.kind === SyntaxKind.TaggedTemplateExpression) {
-                var templateSpan = <TemplateSpan>node.parent;
-                var templateExpression = <TemplateExpression>templateSpan.parent;
-                var tagExpression = <TaggedTemplateExpression>templateExpression.parent;
-                Debug.assert(templateExpression.kind === SyntaxKind.TemplateExpression);
-
+///<reference path='services.ts' />
+
+module ts.SignatureHelp {
+
+    // A partially written generic type expression is not guaranteed to have the correct syntax tree. the expression could be parsed as less than/greater than expression or a comma expression
+    // or some other combination depending on what the user has typed so far. For the purposes of signature help we need to consider any location after "<" as a possible generic type reference. 
+    // To do this, the method will back parse the expression starting at the position required. it will try to parse the current expression as a generic type expression, if it did succeed it 
+    // will return the generic identifier that started the expression (e.g. "foo" in "foo<any, |"). It is then up to the caller to ensure that this is a valid generic expression through 
+    // looking up the type. The method will also keep track of the parameter index inside the expression.
+    //public static isInPartiallyWrittenTypeArgumentList(syntaxTree: TypeScript.SyntaxTree, position: number): any {
+    //    var token = Syntax.findTokenOnLeft(syntaxTree.sourceUnit(), position, /*includeSkippedTokens*/ true);
+
+    //    if (token && TypeScript.Syntax.hasAncestorOfKind(token, TypeScript.SyntaxKind.TypeParameterList)) {
+    //        // We are in the wrong generic list. bail out
+    //        return null;
+    //    }
+
+    //    var stack = 0;
+    //    var argumentIndex = 0;
+
+    //    whileLoop:
+    //    while (token) {
+    //        switch (token.kind()) {
+    //            case TypeScript.SyntaxKind.LessThanToken:
+    //                if (stack === 0) {
+    //                    // Found the beginning of the generic argument expression
+    //                    var lessThanToken = token;
+    //                    token = previousToken(token, /*includeSkippedTokens*/ true);
+    //                    if (!token || token.kind() !== TypeScript.SyntaxKind.IdentifierName) {
+    //                        break whileLoop;
+    //                    }
+
+    //                    // Found the name, return the data
+    //                    return {
+    //                        genericIdentifer: token,
+    //                        lessThanToken: lessThanToken,
+    //                        argumentIndex: argumentIndex
+    //                    };
+    //                }
+    //                else if (stack < 0) {
+    //                    // Seen one too many less than tokens, bail out
+    //                    break whileLoop;
+    //                }
+    //                else {
+    //                    stack--;
+    //                }
+
+    //                break;
+
+    //            case TypeScript.SyntaxKind.GreaterThanGreaterThanGreaterThanToken:
+    //                stack++;
+
+    //            // Intentaion fall through
+    //            case TypeScript.SyntaxKind.GreaterThanToken:
+    //                stack++;
+    //                break;
+
+    //            case TypeScript.SyntaxKind.CommaToken:
+    //                if (stack == 0) {
+    //                    argumentIndex++;
+    //                }
+
+    //                break;
+
+    //            case TypeScript.SyntaxKind.CloseBraceToken:
+    //                // This can be object type, skip untill we find the matching open brace token
+    //                var unmatchedOpenBraceTokens = 0;
+
+    //                // Skip untill the matching open brace token
+    //                token = SignatureInfoHelpers.moveBackUpTillMatchingTokenKind(token, TypeScript.SyntaxKind.CloseBraceToken, TypeScript.SyntaxKind.OpenBraceToken);
+    //                if (!token) {
+    //                    // No matching token was found. bail out
+    //                    break whileLoop;
+    //                }
+
+    //                break;
+
+    //            case TypeScript.SyntaxKind.EqualsGreaterThanToken:
+    //                // This can be a function type or a constructor type. In either case, we want to skip the function defintion
+    //                token = previousToken(token, /*includeSkippedTokens*/ true);
+
+    //                if (token && token.kind() === TypeScript.SyntaxKind.CloseParenToken) {
+    //                    // Skip untill the matching open paren token
+    //                    token = SignatureInfoHelpers.moveBackUpTillMatchingTokenKind(token, TypeScript.SyntaxKind.CloseParenToken, TypeScript.SyntaxKind.OpenParenToken);
+
+    //                    if (token && token.kind() === TypeScript.SyntaxKind.GreaterThanToken) {
+    //                        // Another generic type argument list, skip it\
+    //                        token = SignatureInfoHelpers.moveBackUpTillMatchingTokenKind(token, TypeScript.SyntaxKind.GreaterThanToken, TypeScript.SyntaxKind.LessThanToken);
+    //                    }
+
+    //                    if (token && token.kind() === TypeScript.SyntaxKind.NewKeyword) {
+    //                        // In case this was a constructor type, skip the new keyword
+    //                        token = previousToken(token, /*includeSkippedTokens*/ true);
+    //                    }
+
+    //                    if (!token) {
+    //                        // No matching token was found. bail out
+    //                        break whileLoop;
+    //                    }
+    //                }
+    //                else {
+    //                    // This is not a funtion type. exit the main loop
+    //                    break whileLoop;
+    //                }
+
+    //                break;
+
+    //            case TypeScript.SyntaxKind.IdentifierName:
+    //            case TypeScript.SyntaxKind.AnyKeyword:
+    //            case TypeScript.SyntaxKind.NumberKeyword:
+    //            case TypeScript.SyntaxKind.StringKeyword:
+    //            case TypeScript.SyntaxKind.VoidKeyword:
+    //            case TypeScript.SyntaxKind.BooleanKeyword:
+    //            case TypeScript.SyntaxKind.DotToken:
+    //            case TypeScript.SyntaxKind.OpenBracketToken:
+    //            case TypeScript.SyntaxKind.CloseBracketToken:
+    //                // Valid tokens in a type name. Skip.
+    //                break;
+
+    //            default:
+    //                break whileLoop;
+    //        }
+
+    //        token = previousToken(token, /*includeSkippedTokens*/ true);
+    //    }
+
+    //    return null;
+    //}
+
+    //private static moveBackUpTillMatchingTokenKind(token: TypeScript.ISyntaxToken, tokenKind: TypeScript.SyntaxKind, matchingTokenKind: TypeScript.SyntaxKind): TypeScript.ISyntaxToken {
+    //    if (!token || token.kind() !== tokenKind) {
+    //        throw TypeScript.Errors.invalidOperation();
+    //    }
+
+    //    // Skip the current token
+    //    token = previousToken(token, /*includeSkippedTokens*/ true);
+
+    //    var stack = 0;
+
+    //    while (token) {
+    //        if (token.kind() === matchingTokenKind) {
+    //            if (stack === 0) {
+    //                // Found the matching token, return
+    //                return token;
+    //            }
+    //            else if (stack < 0) {
+    //                // tokens overlapped.. bail out.
+    //                break;
+    //            }
+    //            else {
+    //                stack--;
+    //            }
+    //        }
+    //        else if (token.kind() === tokenKind) {
+    //            stack++;
+    //        }
+
+    //        // Move back
+    //        token = previousToken(token, /*includeSkippedTokens*/ true);
+    //    }
+
+    //    // Did not find matching token
+    //    return null;
+    //}
+    var emptyArray: any[] = [];
+
+    const enum ArgumentListKind {
+        TypeArguments,
+        CallArguments,
+        TaggedTemplateArguments
+    }
+
+    interface ArgumentListInfo {
+        kind: ArgumentListKind;
+        invocation: CallLikeExpression;
+        argumentsSpan: TextSpan;
+        argumentIndex?: number;
+        argumentCount: number;
+    }
+
+    export function getSignatureHelpItems(sourceFile: SourceFile, position: number, typeInfoResolver: TypeChecker, cancellationToken: CancellationTokenObject): SignatureHelpItems {
+        // Decide whether to show signature help
+        var startingToken = findTokenOnLeftOfPosition(sourceFile, position);
+        if (!startingToken) {
+            // We are at the beginning of the file
+            return undefined;
+        }
+
+        var argumentInfo = getContainingArgumentInfo(startingToken);
+        cancellationToken.throwIfCancellationRequested();
+
+        // Semantic filtering of signature help
+        if (!argumentInfo) {
+            return undefined;
+        }
+
+        var call = argumentInfo.invocation;
+        var candidates = <Signature[]>[];
+        var resolvedSignature = typeInfoResolver.getResolvedSignature(call, candidates);
+        cancellationToken.throwIfCancellationRequested();
+
+        if (!candidates.length) {
+            return undefined;
+        }
+
+        return createSignatureHelpItems(candidates, resolvedSignature, argumentInfo);
+
+        /**
+         * Returns relevant information for the argument list and the current argument if we are
+         * in the argument of an invocation; returns undefined otherwise.
+         */
+        function getImmediatelyContainingArgumentInfo(node: Node): ArgumentListInfo {
+            if (node.parent.kind === SyntaxKind.CallExpression || node.parent.kind === SyntaxKind.NewExpression) {
+                var callExpression = <CallExpression>node.parent;
+                // There are 3 cases to handle:
+                //   1. The token introduces a list, and should begin a sig help session
+                //   2. The token is either not associated with a list, or ends a list, so the session should end
+                //   3. The token is buried inside a list, and should give sig help
+                //
+                // The following are examples of each:
+                //
+                //    Case 1:
+                //          foo<#T, U>(#a, b)    -> The token introduces a list, and should begin a sig help session
+                //    Case 2:
+                //          fo#o<T, U>#(a, b)#   -> The token is either not associated with a list, or ends a list, so the session should end
+                //    Case 3:
+                //          foo<T#, U#>(a#, #b#) -> The token is buried inside a list, and should give sig help
+                // Find out if 'node' is an argument, a type argument, or neither
+                if (node.kind === SyntaxKind.LessThanToken ||
+                    node.kind === SyntaxKind.OpenParenToken) {
+                    // Find the list that starts right *after* the < or ( token.
+                    // If the user has just opened a list, consider this item 0.
+                    var list = getChildListThatStartsWithOpenerToken(callExpression, node, sourceFile);
+                    var isTypeArgList = callExpression.typeArguments && callExpression.typeArguments.pos === list.pos;
+                    Debug.assert(list !== undefined);
+                    return {
+                        kind: isTypeArgList ? ArgumentListKind.TypeArguments : ArgumentListKind.CallArguments,
+                        invocation: callExpression,
+                        argumentsSpan: getApplicableSpanForArguments(list),
+                        argumentIndex: 0,
+                        argumentCount: getCommaBasedArgCount(list)
+                    };
+                }
+
+                // findListItemInfo can return undefined if we are not in parent's argument list
+                // or type argument list. This includes cases where the cursor is:
+                //   - To the right of the closing paren, non-substitution template, or template tail.
+                //   - Between the type arguments and the arguments (greater than token)
+                //   - On the target of the call (parent.func)
+                //   - On the 'new' keyword in a 'new' expression
+                var listItemInfo = findListItemInfo(node);
+                if (listItemInfo) {
+                    var list = listItemInfo.list;
+                    var isTypeArgList = callExpression.typeArguments && callExpression.typeArguments.pos === list.pos;
+
+                    // The listItemIndex we got back includes commas. Our goal is to return the index of the proper
+                    // item (not including commas). Here are some examples:
+                    //    1. foo(a, b, c #) -> the listItemIndex is 4, we want to return 2
+                    //    2. foo(a, b, # c) -> listItemIndex is 3, we want to return 2
+                    //    3. foo(#a) -> listItemIndex is 0, we want to return 0
+                    //
+                    // In general, we want to subtract the number of commas before the current index.
+                    // But if we are on a comma, we also want to pretend we are on the argument *following*
+                    // the comma. That amounts to taking the ceiling of half the index.
+                    var argumentIndex = (listItemInfo.listItemIndex + 1) >> 1;
+
+                    return {
+                        kind: isTypeArgList ? ArgumentListKind.TypeArguments : ArgumentListKind.CallArguments,
+                        invocation: callExpression,
+                        argumentsSpan: getApplicableSpanForArguments(list),
+                        argumentIndex: argumentIndex,
+                        argumentCount: getCommaBasedArgCount(list)
+                    };
+                }
+            }
+            else if (node.kind === SyntaxKind.NoSubstitutionTemplateLiteral && node.parent.kind === SyntaxKind.TaggedTemplateExpression) {
+                // Check if we're actually inside the template;
+                // otherwise we'll fall out and return undefined.
+                if (isInsideTemplateLiteral(<LiteralExpression>node, position)) {
+                    return getArgumentListInfoForTemplate(<TaggedTemplateExpression>node.parent, /*argumentIndex*/ 0);
+                }
+            }
+            else if (node.kind === SyntaxKind.TemplateHead && node.parent.parent.kind === SyntaxKind.TaggedTemplateExpression) {
+                var templateExpression = <TemplateExpression>node.parent;
+                var tagExpression = <TaggedTemplateExpression>templateExpression.parent;
+                Debug.assert(templateExpression.kind === SyntaxKind.TemplateExpression);
+
+                var argumentIndex = isInsideTemplateLiteral(<LiteralExpression>node, position) ? 0 : 1;
+
+                return getArgumentListInfoForTemplate(tagExpression, argumentIndex);
+            }
+            else if (node.parent.kind === SyntaxKind.TemplateSpan && node.parent.parent.parent.kind === SyntaxKind.TaggedTemplateExpression) {
+                var templateSpan = <TemplateSpan>node.parent;
+                var templateExpression = <TemplateExpression>templateSpan.parent;
+                var tagExpression = <TaggedTemplateExpression>templateExpression.parent;
+                Debug.assert(templateExpression.kind === SyntaxKind.TemplateExpression);
+
                 // If we're just after a template tail, don't show signature help.
-<<<<<<< HEAD
                 if (node.kind === SyntaxKind.TemplateTail && !isInsideTemplateLiteral(<LiteralExpression>node, position)) {
-=======
-                if (node.kind === SyntaxKind.TemplateTail && position >= node.getEnd() && !(<LiteralExpression>node).isUnterminated) {
->>>>>>> 0e122b56
-                    return undefined;
-                }
-
-                var spanIndex = templateExpression.templateSpans.indexOf(templateSpan);
-                var argumentIndex = getArgumentIndexForTemplatePiece(spanIndex, node);
-
-                return getArgumentListInfoForTemplate(tagExpression, argumentIndex);
-            }
-            
-            return undefined;
-        }
-
-        function getCommaBasedArgCount(argumentsList: Node) {
-            // The number of arguments is the number of commas plus one, unless the list
-            // is completely empty, in which case there are 0 arguments.
-            return argumentsList.getChildCount() === 0
-                ? 0
-                : 1 + countWhere(argumentsList.getChildren(), arg => arg.kind === SyntaxKind.CommaToken);
-        }
-
-        // spanIndex is either the index for a given template span.
-        // This does not give appropriate results for a NoSubstitutionTemplateLiteral
-        function getArgumentIndexForTemplatePiece(spanIndex: number, node: Node): number {
-            // Because the TemplateStringsArray is the first argument, we have to offset each substitution expression by 1.
-            // There are three cases we can encounter:
-            //      1. We are precisely in the template literal (argIndex = 0).
-            //      2. We are in or to the right of the substitution expression (argIndex = spanIndex + 1).
-            //      3. We are directly to the right of the template literal, but because we look for the token on the left,
-            //          not enough to put us in the substitution expression; we should consider ourselves part of
-            //          the *next* span's expression by offsetting the index (argIndex = (spanIndex + 1) + 1).
-            //
-            // Example: f  `# abcd $#{#  1 + 1#  }# efghi ${ #"#hello"#  }  #  `
-            //              ^       ^ ^       ^   ^          ^ ^      ^     ^
-            // Case:        1       1 3       2   1          3 2      2     1
-            Debug.assert(position >= node.getStart(), "Assumed 'position' could not occur before node.");
-            if (isTemplateLiteralKind(node.kind)) {
-                if (isInsideTemplateLiteral(<LiteralExpression>node, position)) {
-                    return 0;
-                }
-                return spanIndex + 2;
-            }
-            return spanIndex + 1;
-        }
-
-        function getArgumentListInfoForTemplate(tagExpression: TaggedTemplateExpression, argumentIndex: number): ArgumentListInfo {
-            // argumentCount is either 1 or (numSpans + 1) to account for the template strings array argument.
-            var argumentCount = tagExpression.template.kind === SyntaxKind.NoSubstitutionTemplateLiteral
-                ? 1
-                : (<TemplateExpression>tagExpression.template).templateSpans.length + 1;
-
-            return {
-                kind: ArgumentListKind.TaggedTemplateArguments,
-                invocation: tagExpression,
-                argumentsSpan: getApplicableSpanForTaggedTemplate(tagExpression),
-                argumentIndex: argumentIndex,
-                argumentCount: argumentCount
-            };
-        }
-
-        function getApplicableSpanForArguments(argumentsList: Node): TextSpan {
-            // We use full start and skip trivia on the end because we want to include trivia on
-            // both sides. For example,
-            //
-            //    foo(   /*comment */     a, b, c      /*comment*/     )
-            //        |                                               |
-            //
-            // The applicable span is from the first bar to the second bar (inclusive,
-            // but not including parentheses)
-            var applicableSpanStart = argumentsList.getFullStart();
-            var applicableSpanEnd = skipTrivia(sourceFile.text, argumentsList.getEnd(), /*stopAfterLineBreak*/ false);
-            return new TextSpan(applicableSpanStart, applicableSpanEnd - applicableSpanStart);
-        }
-
-        function getApplicableSpanForTaggedTemplate(taggedTemplate: TaggedTemplateExpression): TextSpan {
-            var template = taggedTemplate.template;
-            var applicableSpanStart = template.getStart();
-            var applicableSpanEnd = template.getEnd();
-
-            // We need to adjust the end position for the case where the template does not have a tail.
-            // Otherwise, we will not show signature help past the expression.
-            // For example,
-            //
-            //      `  ${ 1 + 1        foo(10)
-            //       |        |
-            //
-            // This is because a Missing node has no width. However, what we actually want is to include trivia
-            // leading up to the next token in case the user is about to type in a TemplateMiddle or TemplateTail.
-            if (template.kind === SyntaxKind.TemplateExpression) {
-                var lastSpan = lastOrUndefined((<TemplateExpression>template).templateSpans);
-                if (lastSpan.literal.kind === SyntaxKind.Missing) {
-                    applicableSpanEnd = skipTrivia(sourceFile.text, applicableSpanEnd, /*stopAfterLineBreak*/ false);
-                }
-            }
-
-            return new TextSpan(applicableSpanStart, applicableSpanEnd - applicableSpanStart);
-        }
-
-        function getContainingArgumentInfo(node: Node): ArgumentListInfo {
-            for (var n = node; n.kind !== SyntaxKind.SourceFile; n = n.parent) {
-                if (n.kind === SyntaxKind.FunctionBlock) {
-                    return undefined;
-                }
-
-                // If the node is not a subspan of its parent, this is a big problem.
-                // There have been crashes that might be caused by this violation.
-                if (n.pos < n.parent.pos || n.end > n.parent.end) {
-                    Debug.fail("Node of kind " + n.kind + " is not a subspan of its parent of kind " + n.parent.kind);
-                }
-
-                var argumentInfo = getImmediatelyContainingArgumentInfo(n);
-                if (argumentInfo) {
-                    return argumentInfo;
-                }
-
-
-                // TODO: Handle generic call with incomplete syntax
-            }
-            return undefined;
-        }
-
-        function getChildListThatStartsWithOpenerToken(parent: Node, openerToken: Node, sourceFile: SourceFile): Node {
-            var children = parent.getChildren(sourceFile);
-            var indexOfOpenerToken = children.indexOf(openerToken);
-            Debug.assert(indexOfOpenerToken >= 0 && children.length > indexOfOpenerToken + 1);
-            return children[indexOfOpenerToken + 1];
-        }
-
-        /**
-         * The selectedItemIndex could be negative for several reasons.
-         *     1. There are too many arguments for all of the overloads
-         *     2. None of the overloads were type compatible
-         * The solution here is to try to pick the best overload by picking
-         * either the first one that has an appropriate number of parameters,
-         * or the one with the most parameters.
-         */
-        function selectBestInvalidOverloadIndex(candidates: Signature[], argumentCount: number): number {
-            var maxParamsSignatureIndex = -1;
-            var maxParams = -1;
-            for (var i = 0; i < candidates.length; i++) {
-                var candidate = candidates[i];
-
-                if (candidate.hasRestParameter || candidate.parameters.length >= argumentCount) {
-                    return i;
-                }
-
-                if (candidate.parameters.length > maxParams) {
-                    maxParams = candidate.parameters.length;
-                    maxParamsSignatureIndex = i;
-                }
-            }
-
-            return maxParamsSignatureIndex;
-        }
-
-        function createSignatureHelpItems(candidates: Signature[], bestSignature: Signature, argumentListInfo: ArgumentListInfo): SignatureHelpItems {
-            var applicableSpan = argumentListInfo.argumentsSpan;
-            var isTypeParameterList = argumentListInfo.kind === ArgumentListKind.TypeArguments;
-
-            var invocation = argumentListInfo.invocation;
-            var callTarget = getInvokedExpression(invocation)
-            var callTargetSymbol = typeInfoResolver.getSymbolInfo(callTarget);
-            var callTargetDisplayParts = callTargetSymbol && symbolToDisplayParts(typeInfoResolver, callTargetSymbol, /*enclosingDeclaration*/ undefined, /*meaning*/ undefined);
-            var items: SignatureHelpItem[] = map(candidates, candidateSignature => {
-                var signatureHelpParameters: SignatureHelpParameter[];
-                var prefixDisplayParts: SymbolDisplayPart[] = [];
-                var suffixDisplayParts: SymbolDisplayPart[] = [];
-
-                if (callTargetDisplayParts) {
-                    prefixDisplayParts.push.apply(prefixDisplayParts, callTargetDisplayParts);
-                }
-
-                if (isTypeParameterList) {
-                    prefixDisplayParts.push(punctuationPart(SyntaxKind.LessThanToken));
-                    var typeParameters = candidateSignature.typeParameters;
-                    signatureHelpParameters = typeParameters && typeParameters.length > 0 ? map(typeParameters, createSignatureHelpParameterForTypeParameter) : emptyArray;
-                    suffixDisplayParts.push(punctuationPart(SyntaxKind.GreaterThanToken));
-                    var parameterParts = mapToDisplayParts(writer =>
-                        typeInfoResolver.getSymbolDisplayBuilder().buildDisplayForParametersAndDelimiters(candidateSignature.parameters, writer, invocation));
-                    suffixDisplayParts.push.apply(suffixDisplayParts, parameterParts);
-                }
-                else {
-                    var typeParameterParts = mapToDisplayParts(writer =>
-                        typeInfoResolver.getSymbolDisplayBuilder().buildDisplayForTypeParametersAndDelimiters(candidateSignature.typeParameters, writer, invocation));
-                    prefixDisplayParts.push.apply(prefixDisplayParts, typeParameterParts);
-                    prefixDisplayParts.push(punctuationPart(SyntaxKind.OpenParenToken));
-
-                    var parameters = candidateSignature.parameters;
-                    signatureHelpParameters = parameters.length > 0 ? map(parameters, createSignatureHelpParameterForParameter) : emptyArray;
-                    suffixDisplayParts.push(punctuationPart(SyntaxKind.CloseParenToken));
-                }
-
-                var returnTypeParts = mapToDisplayParts(writer =>
-                    typeInfoResolver.getSymbolDisplayBuilder().buildReturnTypeDisplay(candidateSignature, writer, invocation));
-                suffixDisplayParts.push.apply(suffixDisplayParts, returnTypeParts);
-                
-                return {
-                    isVariadic: candidateSignature.hasRestParameter,
-                    prefixDisplayParts,
-                    suffixDisplayParts,
-                    separatorDisplayParts: [punctuationPart(SyntaxKind.CommaToken), spacePart()],
-                    parameters: signatureHelpParameters,
-                    documentation: candidateSignature.getDocumentationComment()
-                };
-            });
-
-            var argumentIndex = argumentListInfo.argumentIndex;
-
-            // argumentCount is the *apparent* number of arguments.
-            var argumentCount = argumentListInfo.argumentCount;
-
-            var selectedItemIndex = candidates.indexOf(bestSignature);
-            if (selectedItemIndex < 0) {
-                selectedItemIndex = selectBestInvalidOverloadIndex(candidates, argumentCount);
-            }
-
-            return {
-                items,
-                applicableSpan,
-                selectedItemIndex,
-                argumentIndex,
-                argumentCount
-            };
-
-            function createSignatureHelpParameterForParameter(parameter: Symbol): SignatureHelpParameter {
-                var displayParts = mapToDisplayParts(writer =>
-                    typeInfoResolver.getSymbolDisplayBuilder().buildParameterDisplay(parameter, writer, invocation));
-
-                var isOptional = !!(parameter.valueDeclaration.flags & NodeFlags.QuestionMark);
-
-                return {
-                    name: parameter.name,
-                    documentation: parameter.getDocumentationComment(),
-                    displayParts,
-                    isOptional
-                };
-            }
-
-            function createSignatureHelpParameterForTypeParameter(typeParameter: TypeParameter): SignatureHelpParameter {
-                var displayParts = mapToDisplayParts(writer =>
-                    typeInfoResolver.getSymbolDisplayBuilder().buildTypeParameterDisplay(typeParameter, writer, invocation));
-
-                return {
-                    name: typeParameter.symbol.name,
-                    documentation: emptyArray,
-                    displayParts,
-                    isOptional: false
-                };
-            }
-        }
-    }
+                    return undefined;
+                }
+
+                var spanIndex = templateExpression.templateSpans.indexOf(templateSpan);
+                var argumentIndex = getArgumentIndexForTemplatePiece(spanIndex, node);
+
+                return getArgumentListInfoForTemplate(tagExpression, argumentIndex);
+            }
+            
+            return undefined;
+        }
+
+        function getCommaBasedArgCount(argumentsList: Node) {
+            // The number of arguments is the number of commas plus one, unless the list
+            // is completely empty, in which case there are 0 arguments.
+            return argumentsList.getChildCount() === 0
+                ? 0
+                : 1 + countWhere(argumentsList.getChildren(), arg => arg.kind === SyntaxKind.CommaToken);
+        }
+
+        // spanIndex is either the index for a given template span.
+        // This does not give appropriate results for a NoSubstitutionTemplateLiteral
+        function getArgumentIndexForTemplatePiece(spanIndex: number, node: Node): number {
+            // Because the TemplateStringsArray is the first argument, we have to offset each substitution expression by 1.
+            // There are three cases we can encounter:
+            //      1. We are precisely in the template literal (argIndex = 0).
+            //      2. We are in or to the right of the substitution expression (argIndex = spanIndex + 1).
+            //      3. We are directly to the right of the template literal, but because we look for the token on the left,
+            //          not enough to put us in the substitution expression; we should consider ourselves part of
+            //          the *next* span's expression by offsetting the index (argIndex = (spanIndex + 1) + 1).
+            //
+            // Example: f  `# abcd $#{#  1 + 1#  }# efghi ${ #"#hello"#  }  #  `
+            //              ^       ^ ^       ^   ^          ^ ^      ^     ^
+            // Case:        1       1 3       2   1          3 2      2     1
+            Debug.assert(position >= node.getStart(), "Assumed 'position' could not occur before node.");
+            if (isTemplateLiteralKind(node.kind)) {
+                if (isInsideTemplateLiteral(<LiteralExpression>node, position)) {
+                    return 0;
+                }
+                return spanIndex + 2;
+            }
+            return spanIndex + 1;
+        }
+
+        function getArgumentListInfoForTemplate(tagExpression: TaggedTemplateExpression, argumentIndex: number): ArgumentListInfo {
+            // argumentCount is either 1 or (numSpans + 1) to account for the template strings array argument.
+            var argumentCount = tagExpression.template.kind === SyntaxKind.NoSubstitutionTemplateLiteral
+                ? 1
+                : (<TemplateExpression>tagExpression.template).templateSpans.length + 1;
+
+            return {
+                kind: ArgumentListKind.TaggedTemplateArguments,
+                invocation: tagExpression,
+                argumentsSpan: getApplicableSpanForTaggedTemplate(tagExpression),
+                argumentIndex: argumentIndex,
+                argumentCount: argumentCount
+            };
+        }
+
+        function getApplicableSpanForArguments(argumentsList: Node): TextSpan {
+            // We use full start and skip trivia on the end because we want to include trivia on
+            // both sides. For example,
+            //
+            //    foo(   /*comment */     a, b, c      /*comment*/     )
+            //        |                                               |
+            //
+            // The applicable span is from the first bar to the second bar (inclusive,
+            // but not including parentheses)
+            var applicableSpanStart = argumentsList.getFullStart();
+            var applicableSpanEnd = skipTrivia(sourceFile.text, argumentsList.getEnd(), /*stopAfterLineBreak*/ false);
+            return new TextSpan(applicableSpanStart, applicableSpanEnd - applicableSpanStart);
+        }
+
+        function getApplicableSpanForTaggedTemplate(taggedTemplate: TaggedTemplateExpression): TextSpan {
+            var template = taggedTemplate.template;
+            var applicableSpanStart = template.getStart();
+            var applicableSpanEnd = template.getEnd();
+
+            // We need to adjust the end position for the case where the template does not have a tail.
+            // Otherwise, we will not show signature help past the expression.
+            // For example,
+            //
+            //      `  ${ 1 + 1        foo(10)
+            //       |        |
+            //
+            // This is because a Missing node has no width. However, what we actually want is to include trivia
+            // leading up to the next token in case the user is about to type in a TemplateMiddle or TemplateTail.
+            if (template.kind === SyntaxKind.TemplateExpression) {
+                var lastSpan = lastOrUndefined((<TemplateExpression>template).templateSpans);
+                if (lastSpan.literal.kind === SyntaxKind.Missing) {
+                    applicableSpanEnd = skipTrivia(sourceFile.text, applicableSpanEnd, /*stopAfterLineBreak*/ false);
+                }
+            }
+
+            return new TextSpan(applicableSpanStart, applicableSpanEnd - applicableSpanStart);
+        }
+
+        function getContainingArgumentInfo(node: Node): ArgumentListInfo {
+            for (var n = node; n.kind !== SyntaxKind.SourceFile; n = n.parent) {
+                if (n.kind === SyntaxKind.FunctionBlock) {
+                    return undefined;
+                }
+
+                // If the node is not a subspan of its parent, this is a big problem.
+                // There have been crashes that might be caused by this violation.
+                if (n.pos < n.parent.pos || n.end > n.parent.end) {
+                    Debug.fail("Node of kind " + n.kind + " is not a subspan of its parent of kind " + n.parent.kind);
+                }
+
+                var argumentInfo = getImmediatelyContainingArgumentInfo(n);
+                if (argumentInfo) {
+                    return argumentInfo;
+                }
+
+
+                // TODO: Handle generic call with incomplete syntax
+            }
+            return undefined;
+        }
+
+        function getChildListThatStartsWithOpenerToken(parent: Node, openerToken: Node, sourceFile: SourceFile): Node {
+            var children = parent.getChildren(sourceFile);
+            var indexOfOpenerToken = children.indexOf(openerToken);
+            Debug.assert(indexOfOpenerToken >= 0 && children.length > indexOfOpenerToken + 1);
+            return children[indexOfOpenerToken + 1];
+        }
+
+        /**
+         * The selectedItemIndex could be negative for several reasons.
+         *     1. There are too many arguments for all of the overloads
+         *     2. None of the overloads were type compatible
+         * The solution here is to try to pick the best overload by picking
+         * either the first one that has an appropriate number of parameters,
+         * or the one with the most parameters.
+         */
+        function selectBestInvalidOverloadIndex(candidates: Signature[], argumentCount: number): number {
+            var maxParamsSignatureIndex = -1;
+            var maxParams = -1;
+            for (var i = 0; i < candidates.length; i++) {
+                var candidate = candidates[i];
+
+                if (candidate.hasRestParameter || candidate.parameters.length >= argumentCount) {
+                    return i;
+                }
+
+                if (candidate.parameters.length > maxParams) {
+                    maxParams = candidate.parameters.length;
+                    maxParamsSignatureIndex = i;
+                }
+            }
+
+            return maxParamsSignatureIndex;
+        }
+
+        function createSignatureHelpItems(candidates: Signature[], bestSignature: Signature, argumentListInfo: ArgumentListInfo): SignatureHelpItems {
+            var applicableSpan = argumentListInfo.argumentsSpan;
+            var isTypeParameterList = argumentListInfo.kind === ArgumentListKind.TypeArguments;
+
+            var invocation = argumentListInfo.invocation;
+            var callTarget = getInvokedExpression(invocation)
+            var callTargetSymbol = typeInfoResolver.getSymbolInfo(callTarget);
+            var callTargetDisplayParts = callTargetSymbol && symbolToDisplayParts(typeInfoResolver, callTargetSymbol, /*enclosingDeclaration*/ undefined, /*meaning*/ undefined);
+            var items: SignatureHelpItem[] = map(candidates, candidateSignature => {
+                var signatureHelpParameters: SignatureHelpParameter[];
+                var prefixDisplayParts: SymbolDisplayPart[] = [];
+                var suffixDisplayParts: SymbolDisplayPart[] = [];
+
+                if (callTargetDisplayParts) {
+                    prefixDisplayParts.push.apply(prefixDisplayParts, callTargetDisplayParts);
+                }
+
+                if (isTypeParameterList) {
+                    prefixDisplayParts.push(punctuationPart(SyntaxKind.LessThanToken));
+                    var typeParameters = candidateSignature.typeParameters;
+                    signatureHelpParameters = typeParameters && typeParameters.length > 0 ? map(typeParameters, createSignatureHelpParameterForTypeParameter) : emptyArray;
+                    suffixDisplayParts.push(punctuationPart(SyntaxKind.GreaterThanToken));
+                    var parameterParts = mapToDisplayParts(writer =>
+                        typeInfoResolver.getSymbolDisplayBuilder().buildDisplayForParametersAndDelimiters(candidateSignature.parameters, writer, invocation));
+                    suffixDisplayParts.push.apply(suffixDisplayParts, parameterParts);
+                }
+                else {
+                    var typeParameterParts = mapToDisplayParts(writer =>
+                        typeInfoResolver.getSymbolDisplayBuilder().buildDisplayForTypeParametersAndDelimiters(candidateSignature.typeParameters, writer, invocation));
+                    prefixDisplayParts.push.apply(prefixDisplayParts, typeParameterParts);
+                    prefixDisplayParts.push(punctuationPart(SyntaxKind.OpenParenToken));
+
+                    var parameters = candidateSignature.parameters;
+                    signatureHelpParameters = parameters.length > 0 ? map(parameters, createSignatureHelpParameterForParameter) : emptyArray;
+                    suffixDisplayParts.push(punctuationPart(SyntaxKind.CloseParenToken));
+                }
+
+                var returnTypeParts = mapToDisplayParts(writer =>
+                    typeInfoResolver.getSymbolDisplayBuilder().buildReturnTypeDisplay(candidateSignature, writer, invocation));
+                suffixDisplayParts.push.apply(suffixDisplayParts, returnTypeParts);
+                
+                return {
+                    isVariadic: candidateSignature.hasRestParameter,
+                    prefixDisplayParts,
+                    suffixDisplayParts,
+                    separatorDisplayParts: [punctuationPart(SyntaxKind.CommaToken), spacePart()],
+                    parameters: signatureHelpParameters,
+                    documentation: candidateSignature.getDocumentationComment()
+                };
+            });
+
+            var argumentIndex = argumentListInfo.argumentIndex;
+
+            // argumentCount is the *apparent* number of arguments.
+            var argumentCount = argumentListInfo.argumentCount;
+
+            var selectedItemIndex = candidates.indexOf(bestSignature);
+            if (selectedItemIndex < 0) {
+                selectedItemIndex = selectBestInvalidOverloadIndex(candidates, argumentCount);
+            }
+
+            return {
+                items,
+                applicableSpan,
+                selectedItemIndex,
+                argumentIndex,
+                argumentCount
+            };
+
+            function createSignatureHelpParameterForParameter(parameter: Symbol): SignatureHelpParameter {
+                var displayParts = mapToDisplayParts(writer =>
+                    typeInfoResolver.getSymbolDisplayBuilder().buildParameterDisplay(parameter, writer, invocation));
+
+                var isOptional = !!(parameter.valueDeclaration.flags & NodeFlags.QuestionMark);
+
+                return {
+                    name: parameter.name,
+                    documentation: parameter.getDocumentationComment(),
+                    displayParts,
+                    isOptional
+                };
+            }
+
+            function createSignatureHelpParameterForTypeParameter(typeParameter: TypeParameter): SignatureHelpParameter {
+                var displayParts = mapToDisplayParts(writer =>
+                    typeInfoResolver.getSymbolDisplayBuilder().buildTypeParameterDisplay(typeParameter, writer, invocation));
+
+                return {
+                    name: typeParameter.symbol.name,
+                    documentation: emptyArray,
+                    displayParts,
+                    isOptional: false
+                };
+            }
+        }
+    }
 }