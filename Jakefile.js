// This file contains the build logic for the public repo
/* global process, jake, task, desc, file, directory, fail, complete */
var fs = require("fs");
var os = require("os");
var path = require("path");
var child_process = require("child_process");
var Linter = require("tslint");

// Variables
var compilerDirectory = "src/compiler/";
var servicesDirectory = "src/services/";
var serverDirectory = "src/server/";
var harnessDirectory = "src/harness/";
var libraryDirectory = "src/lib/";
var scriptsDirectory = "scripts/";
var unittestsDirectory = "tests/cases/unittests/";
var docDirectory = "doc/";

var builtDirectory = "built/";
var builtLocalDirectory = "built/local/";
var builtScriptsDirectory = "built/scripts/";
var LKGDirectory = "lib/";

var copyright = "CopyrightNotice.txt";
var thirdParty = "ThirdPartyNoticeText.txt";

// add node_modules to path so we don't need global modules, prefer the modules by adding them first
var nodeModulesPathPrefix = path.resolve("./node_modules/.bin/") + path.delimiter;
if (process.env.path !== undefined) {
   process.env.path = nodeModulesPathPrefix + process.env.path;
} else if (process.env.PATH !== undefined) {
   process.env.PATH = nodeModulesPathPrefix + process.env.PATH;
}

var compilerSources = [
    "types.ts",
    "core.ts",
    "sys.ts",
    "scanner.ts",
    "factory.ts",
    "factory.generated.ts",
    "parser.ts",
    "utilities.ts",
    "binder.ts",
    "checker.ts",
    "transform.ts",
    "transforms/jsx.ts",
    "transforms/ts.ts",
    "transforms/es6.ts",
    "declarationEmitter.ts",
    "printer.ts",
    "emitter.ts",
    "program.ts",
    "commandLineParser.ts",
    "tsc.ts",
    "diagnosticInformationMap.generated.ts"
].map(function (f) {
    return path.join(compilerDirectory, f);
});

var servicesSources = [
    "core.ts",
    "sys.ts",
    "types.ts",
    "scanner.ts",
    "factory.ts",
    "factory.generated.ts",
    "parser.ts",
    "utilities.ts",
    "binder.ts",
    "checker.ts",
    "transform.ts",
    "transforms/jsx.ts",
    "transforms/ts.ts",
    "transforms/es6.ts",
    "declarationEmitter.ts",
    "printer.ts",
    "emitter.ts",
    "program.ts",
    "commandLineParser.ts",
    "diagnosticInformationMap.generated.ts"
].map(function (f) {
    return path.join(compilerDirectory, f);
}).concat([
    "breakpoints.ts",
    "navigateTo.ts",
    "navigationBar.ts",
    "outliningElementsCollector.ts",
    "patternMatcher.ts",
    "services.ts",
    "shims.ts",
    "signatureHelp.ts",
    "utilities.ts",
    "formatting/formatting.ts",
    "formatting/formattingContext.ts",
    "formatting/formattingRequestKind.ts",
    "formatting/formattingScanner.ts",
    "formatting/references.ts",
    "formatting/rule.ts",
    "formatting/ruleAction.ts",
    "formatting/ruleDescriptor.ts",
    "formatting/ruleFlag.ts",
    "formatting/ruleOperation.ts",
    "formatting/ruleOperationContext.ts",
    "formatting/rules.ts",
    "formatting/rulesMap.ts",
    "formatting/rulesProvider.ts",
    "formatting/smartIndenter.ts",
    "formatting/tokenRange.ts"
].map(function (f) {
    return path.join(servicesDirectory, f);
}));

var serverSources = [
    "node.d.ts",
    "editorServices.ts",
    "protocol.d.ts",
    "session.ts",
    "server.ts"
].map(function (f) {
    return path.join(serverDirectory, f);
}).concat(servicesSources);

var languageServiceLibrarySources = [
    "editorServices.ts",
    "protocol.d.ts",
    "session.ts"
].map(function (f) {
    return path.join(serverDirectory, f);
}).concat(servicesSources);

var harnessCoreSources = [
    "harness.ts",
    "sourceMapRecorder.ts",
    "harnessLanguageService.ts",
    "fourslash.ts",
    "runnerbase.ts",
    "compilerRunner.ts",
    "typeWriter.ts",
    "fourslashRunner.ts",
    "projectsRunner.ts",
    "loggedIO.ts",
    "rwcRunner.ts",
    "test262Runner.ts",
    "runner.ts"
].map(function (f) {
    return path.join(harnessDirectory, f);
});

var harnessSources = harnessCoreSources.concat([
    "incrementalParser.ts",
    "jsDocParsing.ts",
    "services/colorization.ts",
    "services/documentRegistry.ts",
    "services/preProcessFile.ts",
    "services/patternMatcher.ts",
    "session.ts",
    "versionCache.ts",
    "convertToBase64.ts",
    "transpile.ts",
    "reuseProgramStructure.ts",
    "cachingInServerLSHost.ts",
    "moduleResolution.ts"
].map(function (f) {
    return path.join(unittestsDirectory, f);
})).concat([
    "protocol.d.ts",
    "session.ts",
    "client.ts",
    "editorServices.ts",
].map(function (f) {
    return path.join(serverDirectory, f);
}));

var librarySourceMap = [
        { target: "lib.core.d.ts", sources: ["core.d.ts"] },
        { target: "lib.dom.d.ts", sources: ["importcore.d.ts", "intl.d.ts", "dom.generated.d.ts"], },
        { target: "lib.webworker.d.ts", sources: ["importcore.d.ts", "intl.d.ts", "webworker.generated.d.ts"], },
        { target: "lib.scriptHost.d.ts", sources: ["importcore.d.ts", "scriptHost.d.ts"], },
        { target: "lib.d.ts", sources: ["core.d.ts", "intl.d.ts", "dom.generated.d.ts", "webworker.importscripts.d.ts", "scriptHost.d.ts"], },
        { target: "lib.core.es6.d.ts", sources: ["core.d.ts", "es6.d.ts"]},
        { target: "lib.es6.d.ts", sources: ["core.d.ts", "es6.d.ts", "intl.d.ts", "dom.generated.d.ts", "dom.es6.d.ts", "webworker.importscripts.d.ts", "scriptHost.d.ts"] },
];

var libraryTargets = librarySourceMap.map(function (f) {
    return path.join(builtLocalDirectory, f.target);
});

// Prepends the contents of prefixFile to destinationFile
function prependFile(prefixFile, destinationFile) {
    if (!fs.existsSync(prefixFile)) {
        fail(prefixFile + " does not exist!");
    }
    if (!fs.existsSync(destinationFile)) {
        fail(destinationFile + " failed to be created!");
    }
    var temp = "temptemp";
    jake.cpR(prefixFile, temp, {silent: true});
    fs.appendFileSync(temp, fs.readFileSync(destinationFile));
    fs.renameSync(temp, destinationFile);
}

// concatenate a list of sourceFiles to a destinationFile
function concatenateFiles(destinationFile, sourceFiles) {
    var temp = "temptemp";
    // Copy the first file to temp
    if (!fs.existsSync(sourceFiles[0])) {
        fail(sourceFiles[0] + " does not exist!");
    }
    jake.cpR(sourceFiles[0], temp, {silent: true});
    // append all files in sequence
    for (var i = 1; i < sourceFiles.length; i++) {
        if (!fs.existsSync(sourceFiles[i])) {
                fail(sourceFiles[i] + " does not exist!");
        }
        fs.appendFileSync(temp, fs.readFileSync(sourceFiles[i]));
    }
    // Move the file to the final destination
    fs.renameSync(temp, destinationFile);
}

var useDebugMode = true;
var useTransforms = false;
var host = (process.env.host || process.env.TYPESCRIPT_HOST || "node");
var compilerFilename = "tsc.js";
var LKGCompiler = path.join(LKGDirectory, compilerFilename);
var builtLocalCompiler = path.join(builtLocalDirectory, compilerFilename);

/* Compiles a file from a list of sources
    * @param {string} outFile - the target file name
    * @param {string[]} sources - an array of the names of the source files
    * @param {string[]} prereqs - prerequisite tasks to compiling the file
    * @param {object=} opts - Additional options to the compiler
    * @param {string[]=} opts.prefixes - a list of files to prepend to the target file
    * @param {boolean=} opts.useBuiltCompiler - true to use the built compiler, false to use the LKG
    * @param {boolean=} opts.noOutFile - true to compile without using --out
    * @param {boolean=} opts.generateDeclarations - true to compile using --declaration
    * @param {boolean=} opts.outDir - true to compile using --outDir
    * @param {boolean=} opts.keepComments - false to compile using --removeComments
    * @param {function=} callback - a function to execute after the compilation process ends
    */
function compileFile(outFile, sources, prereqs, opts, callback) {
    file(outFile, prereqs, function() {
<<<<<<< HEAD
        var prefixes = opts && opts.prefixes
          , useBuiltCompiler = opts && opts.useBuiltCompiler
          , noOutFile = opts && opts.noOutFile
          , generateDeclarations = opts && opts.generateDeclarations
          , outDir = opts && opts.outDir
          , preserveConstEnums = opts && opts.preserveConstEnums
          , keepComments = opts && opts.keepComments
          , noResolve = opts && opts.noResolve
          , stripInternal = opts && opts.stripInternal
          , experimentalDecorators = opts && opts.experimentalDecorators
          , experimentalTransforms = opts && opts.experimentalTransforms
          , target = opts && opts.target
          , diagnostics = opts && opts.diagnostics;

        var dir = useBuiltCompiler ? builtLocalDirectory : LKGDirectory;
=======
        var compilerPath = useBuiltCompiler ? builtLocalCompiler : LKGCompiler;
>>>>>>> a8aa48e7
        var options = "--module commonjs --noImplicitAny --noEmitOnError";

        // Keep comments when specifically requested
        // or when in debug mode.
        if (!(keepComments || useDebugMode)) {
            options += " --removeComments";
        }

        if (generateDeclarations) {
            options += " --declaration";
        }

        if (preserveConstEnums || useDebugMode) {
            options += " --preserveConstEnums";
        }

        if (outDir) {
            options += " --outDir " + outDir;
        }

        if (!noOutFile) {
            options += " --out " + outFile;
        }

        if(noResolve) {
            options += " --noResolve";
        }

        if (useDebugMode) {
            options += " -sourcemap -mapRoot file:///" + path.resolve(path.dirname(outFile));
        }

        if (stripInternal) {
            options += " --stripInternal";
        }

        if (experimentalDecorators) {
            options += " --experimentalDecorators";
        }

        if (experimentalTransforms || (useBuiltCompiler && useTransforms)) {
            options += " --experimentalTransforms";
        }

        if (target) {
            options += " --target " + target;
        }

        if (diagnostics) {
            options += " --diagnostics";
        }

        var cmd = host + " " + compilerPath + " " + options + " ";
        cmd = cmd + sources.join(" ");
        console.log(cmd + "\n");

        var ex = jake.createExec([cmd]);
        // Add listeners for output and error
        ex.addListener("stdout", function(output) {
            process.stdout.write(output);
        });
        ex.addListener("stderr", function(error) {
            process.stderr.write(error);
        });
        ex.addListener("cmdEnd", function() {
            if (!useDebugMode && prefixes && fs.existsSync(outFile)) {
                for (var i in prefixes) {
                    prependFile(prefixes[i], outFile);
                }
            }

            if (callback) {
                callback();
            }

            complete();
        });
        ex.addListener("error", function() {
            fs.unlinkSync(outFile);
            fail("Compilation of " + outFile + " unsuccessful");
        });
        ex.run();
    }, {async: true});
}

// Prerequisite task for built directory and library typings
directory(builtLocalDirectory);

for (var i in libraryTargets) {
    concatenateLibraryTargets(librarySourceMap[i], libraryTargets[i]);
}

function concatenateLibraryTargets(entry, target) {
    var sources = [copyright].concat(entry.sources.map(function (s) {
        return path.join(libraryDirectory, s);
    }));
    file(target, [builtLocalDirectory].concat(sources), function() {
        concatenateFiles(target, sources);
    });
}

// Lib target to build the library files
desc("Builds the library targets");
task("lib", libraryTargets);


// Generate diagnostics
var processDiagnosticMessagesJs = path.join(scriptsDirectory, "processDiagnosticMessages.js");
var processDiagnosticMessagesTs = path.join(scriptsDirectory, "processDiagnosticMessages.ts");
var diagnosticMessagesJson = path.join(compilerDirectory, "diagnosticMessages.json");
var diagnosticInfoMapTs = path.join(compilerDirectory, "diagnosticInformationMap.generated.ts");

file(processDiagnosticMessagesTs);

// processDiagnosticMessages script
compileFile(processDiagnosticMessagesJs, [processDiagnosticMessagesTs], [processDiagnosticMessagesTs], {
    useBuiltCompiler: false
});

// The generated diagnostics map; built for the compiler and for the 'generate-diagnostics' task
file(diagnosticInfoMapTs, [processDiagnosticMessagesJs, diagnosticMessagesJson], function () {
    var cmd = host + " " + processDiagnosticMessagesJs + " "  + diagnosticMessagesJson;
    console.log(cmd);
    var ex = jake.createExec([cmd]);
    // Add listeners for output and error
    ex.addListener("stdout", function(output) {
        process.stdout.write(output);
    });
    ex.addListener("stderr", function(error) {
        process.stderr.write(error);
    });
    ex.addListener("cmdEnd", function() {
        complete();
    });
    ex.run();
}, {async: true});

desc("Generates a diagnostic file in TypeScript based on an input JSON file");
task("generate-diagnostics", [diagnosticInfoMapTs]);

// Generate the node factory
var processTypesBuiltDirectory = path.join(builtScriptsDirectory, "processTypes");
var processTypesJs = path.join(processTypesBuiltDirectory, "processTypes.js");
var processTypesDirectory = path.join(scriptsDirectory, "processTypes");
var processTypesTs = path.join(processTypesDirectory, "processTypes.ts");
var processTypesSources = [
    "typescript-internal.d.ts",
    "processTypes.ts",
    "discovery.ts",
    "utilities.ts",
    "types.ts",
].map(function (f) {
    return path.join(processTypesDirectory, f);
});
var typesTs = path.join(compilerDirectory, "types.ts");
var factoryTs = path.join(compilerDirectory, "factory.ts");
var utilitiesTs = path.join(compilerDirectory, "utilities.ts");
var factoryGeneratedTs = path.join(compilerDirectory, "factory.generated.ts");

directory(builtScriptsDirectory);
directory(processTypesBuiltDirectory);
file(processTypesTs);

// processTypes script
compileFile(processTypesJs, processTypesSources, [processTypesBuiltDirectory].concat(processTypesSources), {
    useBuiltCompiler: false,
    noOutFile: true,
    outDir: processTypesBuiltDirectory,
    target: "es5",
    experimentalDecorators: true,
}, function () {
    jake.cpR(
        path.join(processTypesDirectory, "typescript-internal.js"),
        path.join(builtScriptsDirectory, "processTypes/typescript-internal.js"));
});

// The generated factory; built for the compiler and for the 'generate-factory' task
file(factoryGeneratedTs, [processTypesJs, typesTs, factoryTs, utilitiesTs], function() {
    var cmd = "node " + processTypesJs
            + " " + typesTs
            + " " + factoryTs
            + " " + utilitiesTs;
    console.log(cmd);
    var ex = jake.createExec([cmd]);
    // Add listeners for output and error
    ex.addListener("stdout", function(output) {
        process.stdout.write(output);
    });
    ex.addListener("stderr", function(error) {
        process.stderr.write(error);
    });
    ex.addListener("cmdEnd", function() {
        complete();
    });
    ex.run();
}, { async: true });

desc("Generates a TypeScript file that contains factory methods to create each Syntax Node.")
task("generate-factory", [factoryGeneratedTs]);


// Publish nightly
var configureNightlyJs = path.join(scriptsDirectory, "configureNightly.js");
var configureNightlyTs = path.join(scriptsDirectory, "configureNightly.ts");
var packageJson = "package.json";
var programTs = path.join(compilerDirectory, "program.ts");

file(configureNightlyTs);

compileFile(/*outfile*/configureNightlyJs,
            /*sources*/ [configureNightlyTs],
            /*prereqs*/ [configureNightlyTs],
            /*prefixes*/ [],
            /*useBuiltCompiler*/ false,
            /*noOutFile*/ false,
            /*generateDeclarations*/ false,
            /*outDir*/ undefined,
            /*preserveConstEnums*/ undefined,
            /*keepComments*/ false,
            /*noResolve*/ false,
            /*stripInternal*/ false);

task("setDebugMode", function() {
    useDebugMode = true;
});

task("setTransforms", function() {
    useTransforms = true;
});

task("configure-nightly", [configureNightlyJs], function() {
    var cmd = host + " " + configureNightlyJs + " " + packageJson + " " + programTs;
    console.log(cmd);
    exec(cmd);
}, { async: true });

desc("Configure, build, test, and publish the nightly release.");
task("publish-nightly", ["configure-nightly", "LKG", "clean", "setDebugMode", "runtests"], function () {
    var cmd = "npm publish --tag next";
    console.log(cmd);
    exec(cmd);
});

var scriptsTsdJson = path.join(scriptsDirectory, "tsd.json");
file(scriptsTsdJson);

task("tsd-scripts", [scriptsTsdJson], function () {
    var cmd = "tsd --config " + scriptsTsdJson + " install";
    console.log(cmd)
    exec(cmd);
}, { async: true })

var importDefinitelyTypedTestsDirectory = path.join(scriptsDirectory, "importDefinitelyTypedTests");
var importDefinitelyTypedTestsJs = path.join(importDefinitelyTypedTestsDirectory, "importDefinitelyTypedTests.js");
var importDefinitelyTypedTestsTs = path.join(importDefinitelyTypedTestsDirectory, "importDefinitelyTypedTests.ts");

file(importDefinitelyTypedTestsTs);
file(importDefinitelyTypedTestsJs, ["tsd-scripts", importDefinitelyTypedTestsTs], function () {
    var cmd = host + " " + LKGCompiler + " -p " + importDefinitelyTypedTestsDirectory;
    console.log(cmd);
    exec(cmd);
}, { async: true });

task("importDefinitelyTypedTests", [importDefinitelyTypedTestsJs], function () {
    var cmd = host + " " + importDefinitelyTypedTestsJs + " ./ ../DefinitelyTyped";
    console.log(cmd);
    exec(cmd);
}, { async: true });

// Local target to build the compiler and services
var tscFile = path.join(builtLocalDirectory, compilerFilename);
compileFile(tscFile, compilerSources, [builtLocalDirectory, copyright].concat(compilerSources), {
    prefixes: [copyright],
    useBuiltCompiler: false
});

var servicesFile = path.join(builtLocalDirectory, "typescriptServices.js");
var standaloneDefinitionsFile = path.join(builtLocalDirectory, "typescriptServices.d.ts");
var nodePackageFile = path.join(builtLocalDirectory, "typescript.js");
var nodeDefinitionsFile = path.join(builtLocalDirectory, "typescript.d.ts");
var nodeStandaloneDefinitionsFile = path.join(builtLocalDirectory, "typescript_standalone.d.ts");

compileFile(servicesFile, servicesSources, [builtLocalDirectory, copyright].concat(servicesSources), {
    prefixes: [copyright],
    useBuiltCompiler: true,
    noOutFile: false,
    generateDeclarations: true,
    outDir: undefined,
    preserveConstEnums: true,
    keepComments: true,
    noResolve: false,
    stripInternal: true
},  /*callback*/ function () {
    jake.cpR(servicesFile, nodePackageFile, {silent: true});

    prependFile(copyright, standaloneDefinitionsFile);

    // Stanalone/web definition file using global 'ts' namespace
    jake.cpR(standaloneDefinitionsFile, nodeDefinitionsFile, {silent: true});
    var definitionFileContents = fs.readFileSync(nodeDefinitionsFile).toString();

    // Official node package definition file, pointed to by 'typings' in package.json
    // Created by appending 'export = ts;' at the end of the standalone file to turn it into an external module
    var nodeDefinitionsFileContents = definitionFileContents + "\r\nexport = ts;";
    fs.writeFileSync(nodeDefinitionsFile, nodeDefinitionsFileContents);

    // Node package definition file to be distributed without the package. Created by replacing
    // 'ts' namespace with '"typescript"' as a module.
    var nodeStandaloneDefinitionsFileContents = definitionFileContents.replace(/declare (namespace|module) ts/g, 'declare module "typescript"');
    fs.writeFileSync(nodeStandaloneDefinitionsFile, nodeStandaloneDefinitionsFileContents);
});

var serverFile = path.join(builtLocalDirectory, "tsserver.js");
compileFile(serverFile, serverSources,[builtLocalDirectory, copyright].concat(serverSources), {
    prefixes: [copyright],
    useBuiltCompiler: true
});

var lsslFile = path.join(builtLocalDirectory, "tslssl.js");
compileFile(lsslFile, languageServiceLibrarySources, [builtLocalDirectory, copyright].concat(languageServiceLibrarySources), {
    prefixes: [copyright],
    useBuiltCompiler: true,
    noOutFile: false,
    generateDeclarations: true
});

// Local target to build the language service server library
desc("Builds language service server library");
task("lssl", [lsslFile]);

// Local target to build the compiler and services
desc("Builds the full compiler and services");
task("local", ["generate-diagnostics", "generate-factory", "lib", tscFile, servicesFile, nodeDefinitionsFile, serverFile]);

// Local target to build only tsc.js
desc("Builds only the compiler");
task("tsc", ["generate-diagnostics", "generate-factory", "lib", tscFile]);

// Local target to build the compiler and services
desc("Sets release mode flag");
task("release", function() {
    useDebugMode = false;
});

// Set the default task to "local"
task("default", ["local"]);


// Cleans the built directory
desc("Cleans the compiler output, declare files, and tests");
task("clean", function() {
    jake.rmRf(builtDirectory);
});

// Generate Markdown spec
var word2mdJs = path.join(scriptsDirectory, "word2md.js");
var word2mdTs = path.join(scriptsDirectory, "word2md.ts");
var specWord = path.join(docDirectory, "TypeScript Language Specification.docx");
var specMd = path.join(docDirectory, "spec.md");

file(word2mdTs);

// word2md script
compileFile(word2mdJs, [word2mdTs], [word2mdTs], {
    useBuiltCompiler: false
});

// The generated spec.md; built for the 'generate-spec' task
file(specMd, [word2mdJs, specWord], function () {
    var specWordFullPath = path.resolve(specWord);
    var cmd = "cscript //nologo " + word2mdJs + ' "' + specWordFullPath + '" ' + specMd;
    console.log(cmd);
    child_process.exec(cmd, function () {
        complete();
    });
}, {async: true});


desc("Generates a Markdown version of the Language Specification");
task("generate-spec", [specMd]);


// Makes a new LKG. This target does not build anything, but errors if not all the outputs are present in the built/local directory
desc("Makes a new LKG out of the built js files");
task("LKG", ["clean", "release", "local"].concat(libraryTargets), function() {
    var expectedFiles = [tscFile, servicesFile, serverFile, nodePackageFile, nodeDefinitionsFile, standaloneDefinitionsFile].concat(libraryTargets);
    var missingFiles = expectedFiles.filter(function (f) {
        return !fs.existsSync(f);
    });
    if (missingFiles.length > 0) {
        fail("Cannot replace the LKG unless all built targets are present in directory " + builtLocalDirectory +
                    ". The following files are missing:\n" + missingFiles.join("\n"));
    }
    // Copy all the targets into the LKG directory
    jake.mkdirP(LKGDirectory);
    for (i in expectedFiles) {
        jake.cpR(expectedFiles[i], LKGDirectory);
    }
    //var resourceDirectories = fs.readdirSync(builtLocalResourcesDirectory).map(function(p) { return path.join(builtLocalResourcesDirectory, p); });
    //resourceDirectories.map(function(d) {
    //    jake.cpR(d, LKGResourcesDirectory);
    //});
});

// Test directory
directory(builtLocalDirectory);

// Task to build the tests infrastructure using the built compiler
var run = path.join(builtLocalDirectory, "run.js");
compileFile(run, harnessSources, [builtLocalDirectory, tscFile].concat(libraryTargets).concat(harnessSources), {
    useBuiltCompiler: true,
    diagnostics: true
});

var internalTests = "internal/";

var localBaseline = "tests/baselines/local/";
var refBaseline = "tests/baselines/reference/";

var localRwcBaseline = path.join(internalTests, "baselines/rwc/local");
var refRwcBaseline = path.join(internalTests, "baselines/rwc/reference");

var localTest262Baseline = path.join(internalTests, "baselines/test262/local");
var refTest262Baseline = path.join(internalTests, "baselines/test262/reference");

desc("Builds the test infrastructure using the built compiler");
task("tests", ["local", run].concat(libraryTargets));

function exec(cmd, completeHandler, errorHandler) {
    var ex = jake.createExec([cmd], {windowsVerbatimArguments: true});
    // Add listeners for output and error
    ex.addListener("stdout", function(output) {
        process.stdout.write(output);
    });
    ex.addListener("stderr", function(error) {
        process.stderr.write(error);
    });
    ex.addListener("cmdEnd", function() {
        if (completeHandler) {
            completeHandler();
        }
        complete();
    });
    ex.addListener("error", function(e, status) {
        if(errorHandler) {
            errorHandler(e, status);
        } else {
            fail("Process exited with code " + status);
        }
    });

    ex.run();
}

function cleanTestDirs() {
    // Clean the local baselines directory
    if (fs.existsSync(localBaseline)) {
        jake.rmRf(localBaseline);
    }

    // Clean the local Rwc baselines directory
    if (fs.existsSync(localRwcBaseline)) {
        jake.rmRf(localRwcBaseline);
    }

    jake.mkdirP(localRwcBaseline);
    jake.mkdirP(localTest262Baseline);
    jake.mkdirP(localBaseline);
}

// used to pass data from jake command line directly to run.js
function writeTestConfigFile(tests, light, testConfigFile) {
    console.log('Running test(s): ' + tests);
    var testConfigContents = JSON.stringify({ test: [tests], light: light });
    fs.writeFileSync('test.config', testConfigContents);
}

function deleteTemporaryProjectOutput() {
    if (fs.existsSync(path.join(localBaseline, "projectOutput/"))) {
        jake.rmRf(path.join(localBaseline, "projectOutput/"));
    }
}

var testTimeout = 20000;
desc("Runs the tests using the built run.js file. Syntax is jake runtests. Optional parameters 'host=', 'tests=[regex], reporter=[list|spec|json|<more>]', debug=true.");
task("runtests", ["build-rules", "tests", builtLocalDirectory], function() {
    cleanTestDirs();
    var debug = process.env.debug || process.env.d;
<<<<<<< HEAD
    var host = "mocha";
    var tests = process.env.test || process.env.tests || process.env.t;
=======
    tests = process.env.test || process.env.tests || process.env.t;
>>>>>>> a8aa48e7
    var light = process.env.light || false;
    var testConfigFile = 'test.config';
    if (fs.existsSync(testConfigFile)) {
        fs.unlinkSync(testConfigFile);
    }

    if (tests || light) {
        writeTestConfigFile(tests, light, testConfigFile);
    }

    if (tests && tests.toLocaleLowerCase() === "rwc") {
        testTimeout = 100000;
    }

    var colors = process.env.colors || process.env.color;
    colors = colors ? ' --no-colors ' : ' --colors ';
    tests = tests ? ' -g ' + tests : '';
    var reporter = process.env.reporter || process.env.r || 'mocha-fivemat-progress-reporter';
    // timeout normally isn't necessary but Travis-CI has been timing out on compiler baselines occasionally
    // default timeout is 2sec which really should be enough, but maybe we just need a small amount longer
    var cmd = "mocha" + (debug ? " --debug-brk" : "") + " -R " + reporter + tests + colors + ' -t ' + testTimeout + ' ' + run;
    console.log(cmd);
    exec(cmd, function() {
        deleteTemporaryProjectOutput();
        var lint = jake.Task['lint'];
        lint.addListener('complete', function () {
            complete();
        });
        lint.invoke();
    });
}, {async: true});

desc("Generates code coverage data via instanbul");
task("generate-code-coverage", ["tests", builtLocalDirectory], function () {
    var cmd = 'istanbul cover node_modules/mocha/bin/_mocha -- -R min -t ' + testTimeout + ' ' + run;
    console.log(cmd);
    exec(cmd);
}, { async: true });

// Browser tests
var nodeServerOutFile = 'tests/webTestServer.js';
var nodeServerInFile = 'tests/webTestServer.ts';
compileFile(nodeServerOutFile, [nodeServerInFile], [builtLocalDirectory, tscFile], {
    useBuiltCompiler: true,
    noOutFile: true
});

desc("Runs browserify on run.js to produce a file suitable for running tests in the browser");
task("browserify", ["tests", builtLocalDirectory, nodeServerOutFile], function() {
    var cmd = 'browserify built/local/run.js -o built/local/bundle.js';
    exec(cmd);
}, {async: true});

desc("Runs the tests using the built run.js file like 'jake runtests'. Syntax is jake runtests-browser. Additional optional parameters tests=[regex], port=, browser=[chrome|IE]");
task("runtests-browser", ["tests", "browserify", builtLocalDirectory], function() {
    cleanTestDirs();
    var host = "node";
    var port = process.env.port || process.env.p || '8888';
    var browser = process.env.browser || process.env.b || "IE";
    var tests = process.env.test || process.env.tests || process.env.t;
    var light = process.env.light || false;
    var testConfigFile = 'test.config';
    if (fs.existsSync(testConfigFile)) {
        fs.unlinkSync(testConfigFile);
    }
    if (tests || light) {
        writeTestConfigFile(tests, light, testConfigFile);
    }

    tests = tests ? tests : '';
    var cmd = host + " tests/webTestServer.js " + port + " " + browser + " " + tests;
    console.log(cmd);
    exec(cmd);
}, {async: true});

function getDiffTool() {
    var program = process.env['DIFF'];
    if (!program) {
        fail("Add the 'DIFF' environment variable to the path of the program you want to use.");
    }
    return program;
}

// Baseline Diff
desc("Diffs the compiler baselines using the diff tool specified by the 'DIFF' environment variable");
task('diff', function () {
    var cmd = '"' +  getDiffTool()  + '" ' + refBaseline + ' ' + localBaseline;
    console.log(cmd);
    exec(cmd);
}, {async: true});

desc("Diffs the RWC baselines using the diff tool specified by the 'DIFF' environment variable");
task('diff-rwc', function () {
    var cmd = '"' +  getDiffTool()  + '" ' + refRwcBaseline + ' ' + localRwcBaseline;
    console.log(cmd);
    exec(cmd);
}, {async: true});

desc("Builds the test sources and automation in debug mode");
task("tests-debug", ["setDebugMode", "tests"]);


// Makes the test results the new baseline
desc("Makes the most recent test results the new baseline, overwriting the old baseline");
task("baseline-accept", function(hardOrSoft) {
    if (!hardOrSoft || hardOrSoft == "hard") {
        jake.rmRf(refBaseline);
        fs.renameSync(localBaseline, refBaseline);
    }
    else if (hardOrSoft == "soft") {
        var files = jake.readdirR(localBaseline);
        for (var i in files) {
            jake.cpR(files[i], refBaseline);
        }
        jake.rmRf(path.join(refBaseline, "local"));
    }
});

desc("Makes the most recent rwc test results the new baseline, overwriting the old baseline");
task("baseline-accept-rwc", function() {
    jake.rmRf(refRwcBaseline);
    fs.renameSync(localRwcBaseline, refRwcBaseline);
});

desc("Makes the most recent test262 test results the new baseline, overwriting the old baseline");
task("baseline-accept-test262", function() {
    jake.rmRf(refTest262Baseline);
    fs.renameSync(localTest262Baseline, refTest262Baseline);
});


// Webhost
var webhostPath = "tests/webhost/webtsc.ts";
var webhostJsPath = "tests/webhost/webtsc.js";
compileFile(webhostJsPath, [webhostPath], [tscFile, webhostPath].concat(libraryTargets), {
    useBuiltCompiler: true
});

desc("Builds the tsc web host");
task("webhost", [webhostJsPath], function() {
    jake.cpR(path.join(builtLocalDirectory, "lib.d.ts"), "tests/webhost/", {silent: true});
});

// Perf compiler
var perftscPath = "tests/perftsc.ts";
var perftscJsPath = "built/local/perftsc.js";
compileFile(perftscJsPath, [perftscPath], [tscFile, perftscPath, "tests/perfsys.ts"].concat(libraryTargets), {
    useBuiltCompiler: true
});

desc("Builds augmented version of the compiler for perf tests");
task("perftsc", [perftscJsPath]);

// Instrumented compiler
var loggedIOpath = harnessDirectory + 'loggedIO.ts';
var loggedIOJsPath = builtLocalDirectory + 'loggedIO.js';
file(loggedIOJsPath, [builtLocalDirectory, loggedIOpath], function() {
    var temp = builtLocalDirectory + 'temp';
    jake.mkdirP(temp);
    var options = "--outdir " + temp + ' ' + loggedIOpath;
    var cmd = host + " " + LKGDirectory + compilerFilename + " " + options + " ";
    console.log(cmd + "\n");
    var ex = jake.createExec([cmd]);
    ex.addListener("cmdEnd", function() {
        fs.renameSync(temp + '/harness/loggedIO.js', loggedIOJsPath);
        jake.rmRf(temp);
        complete();
    });
    ex.run();
}, {async: true});

var instrumenterPath = harnessDirectory + 'instrumenter.ts';
var instrumenterJsPath = builtLocalDirectory + 'instrumenter.js';
compileFile(instrumenterJsPath, [instrumenterPath], [tscFile, instrumenterPath].concat(libraryTargets), {
    useBuiltCompiler: true
});

desc("Builds an instrumented tsc.js");
task('tsc-instrumented', [loggedIOJsPath, instrumenterJsPath, tscFile], function() {
    var cmd = host + ' ' + instrumenterJsPath + ' record iocapture ' + builtLocalDirectory + compilerFilename;
    console.log(cmd);
    var ex = jake.createExec([cmd]);
    ex.addListener("cmdEnd", function() {
        complete();
    });
    ex.run();
}, { async: true });

desc("Updates the sublime plugin's tsserver");
task("update-sublime", ["local", serverFile], function() {
    jake.cpR(serverFile, "../TypeScript-Sublime-Plugin/tsserver/");
    jake.cpR(serverFile + ".map", "../TypeScript-Sublime-Plugin/tsserver/");
});

var tslintRuleDir = "scripts/tslint";
var tslintRules = ([
    "nextLineRule",
    "noNullRule",
    "booleanTriviaRule"
]);
var tslintRulesFiles = tslintRules.map(function(p) {
    return path.join(tslintRuleDir, p + ".ts");
});
var tslintRulesOutFiles = tslintRules.map(function(p) {
    return path.join(builtLocalDirectory, "tslint", p + ".js");
});
desc("Compiles tslint rules to js");
task("build-rules", tslintRulesOutFiles);
tslintRulesFiles.forEach(function(ruleFile, i) {
    compileFile(tslintRulesOutFiles[i], [ruleFile], [ruleFile], [], /*useBuiltCompiler*/ false, /*noOutFile*/ true, /*generateDeclarations*/ false, path.join(builtLocalDirectory, "tslint")); 
});

function getLinterOptions() {
    return {
        configuration: require("./tslint.json"),
        formatter: "prose",
        formattersDirectory: undefined,
        rulesDirectory: "built/local/tslint"
    };
}

function lintFileContents(options, path, contents) {
    var ll = new Linter(path, contents, options);
    return ll.lint();
}

function lintFile(options, path) {
    var contents = fs.readFileSync(path, "utf8");
    return lintFileContents(options, path, contents);
}

function lintFileAsync(options, path, cb) {
    fs.readFile(path, "utf8", function(err, contents) {
        if (err) {
            return cb(err);
        }
        var result = lintFileContents(options, path, contents);
        cb(undefined, result);
    });
}

var lintTargets = compilerSources.concat(harnessCoreSources);

desc("Runs tslint on the compiler sources");
task("lint", ["build-rules"], function() {
    var lintOptions = getLinterOptions();
    for (var i in lintTargets) {
        var result = lintFile(lintOptions, lintTargets[i]);
        if (result.failureCount > 0) {
            console.log(result.output);
            fail('Linter errors.', result.failureCount);
        }
    }
});

/**
 * This is required because file watches on Windows get fires _twice_
 * when a file changes on some node/windows version configuations
 * (node v4 and win 10, for example). By not running a lint for a file
 * which already has a pending lint, we avoid duplicating our work.
 * (And avoid printing duplicate results!)
 */
var lintSemaphores = {};

function lintWatchFile(filename) {
    fs.watch(filename, {persistent: true}, function(event) {
        if (event !== "change") {
            return;
        }
     
        if (!lintSemaphores[filename]) {
            lintSemaphores[filename] = true;
            lintFileAsync(getLinterOptions(), filename, function(err, result) {
                delete lintSemaphores[filename];
                if (err) {
                    console.log(err);
                    return;
                }
                if (result.failureCount > 0) {
                    console.log("***Lint failure***");
                    for (var i = 0; i < result.failures.length; i++) {
                        var failure = result.failures[i];
                        var start = failure.startPosition.lineAndCharacter;
                        var end = failure.endPosition.lineAndCharacter;
                        console.log("warning " + filename + " (" + (start.line + 1) + "," + (start.character + 1) + "," + (end.line + 1) + "," + (end.character + 1) + "): " + failure.failure);
                    }
                    console.log("*** Total " + result.failureCount + " failures.");
                }
            });
        }
    });
}

desc("Watches files for changes to rerun a lint pass");
task("lint-server", ["build-rules"], function() {
    console.log("Watching ./src for changes to linted files");
    for (var i = 0; i < lintTargets.length; i++) {
        lintWatchFile(lintTargets[i]);
    }
});
<|MERGE_RESOLUTION|>--- conflicted
+++ resolved
@@ -1,1056 +1,1047 @@
-// This file contains the build logic for the public repo
-/* global process, jake, task, desc, file, directory, fail, complete */
-var fs = require("fs");
-var os = require("os");
-var path = require("path");
-var child_process = require("child_process");
-var Linter = require("tslint");
-
-// Variables
-var compilerDirectory = "src/compiler/";
-var servicesDirectory = "src/services/";
-var serverDirectory = "src/server/";
-var harnessDirectory = "src/harness/";
-var libraryDirectory = "src/lib/";
-var scriptsDirectory = "scripts/";
-var unittestsDirectory = "tests/cases/unittests/";
-var docDirectory = "doc/";
-
-var builtDirectory = "built/";
-var builtLocalDirectory = "built/local/";
-var builtScriptsDirectory = "built/scripts/";
-var LKGDirectory = "lib/";
-
-var copyright = "CopyrightNotice.txt";
-var thirdParty = "ThirdPartyNoticeText.txt";
-
-// add node_modules to path so we don't need global modules, prefer the modules by adding them first
-var nodeModulesPathPrefix = path.resolve("./node_modules/.bin/") + path.delimiter;
-if (process.env.path !== undefined) {
-   process.env.path = nodeModulesPathPrefix + process.env.path;
-} else if (process.env.PATH !== undefined) {
-   process.env.PATH = nodeModulesPathPrefix + process.env.PATH;
-}
-
-var compilerSources = [
-    "types.ts",
-    "core.ts",
-    "sys.ts",
-    "scanner.ts",
-    "factory.ts",
-    "factory.generated.ts",
-    "parser.ts",
-    "utilities.ts",
-    "binder.ts",
-    "checker.ts",
-    "transform.ts",
-    "transforms/jsx.ts",
-    "transforms/ts.ts",
-    "transforms/es6.ts",
-    "declarationEmitter.ts",
-    "printer.ts",
-    "emitter.ts",
-    "program.ts",
-    "commandLineParser.ts",
-    "tsc.ts",
-    "diagnosticInformationMap.generated.ts"
-].map(function (f) {
-    return path.join(compilerDirectory, f);
-});
-
-var servicesSources = [
-    "core.ts",
-    "sys.ts",
-    "types.ts",
-    "scanner.ts",
-    "factory.ts",
-    "factory.generated.ts",
-    "parser.ts",
-    "utilities.ts",
-    "binder.ts",
-    "checker.ts",
-    "transform.ts",
-    "transforms/jsx.ts",
-    "transforms/ts.ts",
-    "transforms/es6.ts",
-    "declarationEmitter.ts",
-    "printer.ts",
-    "emitter.ts",
-    "program.ts",
-    "commandLineParser.ts",
-    "diagnosticInformationMap.generated.ts"
-].map(function (f) {
-    return path.join(compilerDirectory, f);
-}).concat([
-    "breakpoints.ts",
-    "navigateTo.ts",
-    "navigationBar.ts",
-    "outliningElementsCollector.ts",
-    "patternMatcher.ts",
-    "services.ts",
-    "shims.ts",
-    "signatureHelp.ts",
-    "utilities.ts",
-    "formatting/formatting.ts",
-    "formatting/formattingContext.ts",
-    "formatting/formattingRequestKind.ts",
-    "formatting/formattingScanner.ts",
-    "formatting/references.ts",
-    "formatting/rule.ts",
-    "formatting/ruleAction.ts",
-    "formatting/ruleDescriptor.ts",
-    "formatting/ruleFlag.ts",
-    "formatting/ruleOperation.ts",
-    "formatting/ruleOperationContext.ts",
-    "formatting/rules.ts",
-    "formatting/rulesMap.ts",
-    "formatting/rulesProvider.ts",
-    "formatting/smartIndenter.ts",
-    "formatting/tokenRange.ts"
-].map(function (f) {
-    return path.join(servicesDirectory, f);
-}));
-
-var serverSources = [
-    "node.d.ts",
-    "editorServices.ts",
-    "protocol.d.ts",
-    "session.ts",
-    "server.ts"
-].map(function (f) {
-    return path.join(serverDirectory, f);
-}).concat(servicesSources);
-
-var languageServiceLibrarySources = [
-    "editorServices.ts",
-    "protocol.d.ts",
-    "session.ts"
-].map(function (f) {
-    return path.join(serverDirectory, f);
-}).concat(servicesSources);
-
-var harnessCoreSources = [
-    "harness.ts",
-    "sourceMapRecorder.ts",
-    "harnessLanguageService.ts",
-    "fourslash.ts",
-    "runnerbase.ts",
-    "compilerRunner.ts",
-    "typeWriter.ts",
-    "fourslashRunner.ts",
-    "projectsRunner.ts",
-    "loggedIO.ts",
-    "rwcRunner.ts",
-    "test262Runner.ts",
-    "runner.ts"
-].map(function (f) {
-    return path.join(harnessDirectory, f);
-});
-
-var harnessSources = harnessCoreSources.concat([
-    "incrementalParser.ts",
-    "jsDocParsing.ts",
-    "services/colorization.ts",
-    "services/documentRegistry.ts",
-    "services/preProcessFile.ts",
-    "services/patternMatcher.ts",
-    "session.ts",
-    "versionCache.ts",
-    "convertToBase64.ts",
-    "transpile.ts",
-    "reuseProgramStructure.ts",
-    "cachingInServerLSHost.ts",
-    "moduleResolution.ts"
-].map(function (f) {
-    return path.join(unittestsDirectory, f);
-})).concat([
-    "protocol.d.ts",
-    "session.ts",
-    "client.ts",
-    "editorServices.ts",
-].map(function (f) {
-    return path.join(serverDirectory, f);
-}));
-
-var librarySourceMap = [
-        { target: "lib.core.d.ts", sources: ["core.d.ts"] },
-        { target: "lib.dom.d.ts", sources: ["importcore.d.ts", "intl.d.ts", "dom.generated.d.ts"], },
-        { target: "lib.webworker.d.ts", sources: ["importcore.d.ts", "intl.d.ts", "webworker.generated.d.ts"], },
-        { target: "lib.scriptHost.d.ts", sources: ["importcore.d.ts", "scriptHost.d.ts"], },
-        { target: "lib.d.ts", sources: ["core.d.ts", "intl.d.ts", "dom.generated.d.ts", "webworker.importscripts.d.ts", "scriptHost.d.ts"], },
-        { target: "lib.core.es6.d.ts", sources: ["core.d.ts", "es6.d.ts"]},
-        { target: "lib.es6.d.ts", sources: ["core.d.ts", "es6.d.ts", "intl.d.ts", "dom.generated.d.ts", "dom.es6.d.ts", "webworker.importscripts.d.ts", "scriptHost.d.ts"] },
-];
-
-var libraryTargets = librarySourceMap.map(function (f) {
-    return path.join(builtLocalDirectory, f.target);
-});
-
-// Prepends the contents of prefixFile to destinationFile
-function prependFile(prefixFile, destinationFile) {
-    if (!fs.existsSync(prefixFile)) {
-        fail(prefixFile + " does not exist!");
-    }
-    if (!fs.existsSync(destinationFile)) {
-        fail(destinationFile + " failed to be created!");
-    }
-    var temp = "temptemp";
-    jake.cpR(prefixFile, temp, {silent: true});
-    fs.appendFileSync(temp, fs.readFileSync(destinationFile));
-    fs.renameSync(temp, destinationFile);
-}
-
-// concatenate a list of sourceFiles to a destinationFile
-function concatenateFiles(destinationFile, sourceFiles) {
-    var temp = "temptemp";
-    // Copy the first file to temp
-    if (!fs.existsSync(sourceFiles[0])) {
-        fail(sourceFiles[0] + " does not exist!");
-    }
-    jake.cpR(sourceFiles[0], temp, {silent: true});
-    // append all files in sequence
-    for (var i = 1; i < sourceFiles.length; i++) {
-        if (!fs.existsSync(sourceFiles[i])) {
-                fail(sourceFiles[i] + " does not exist!");
-        }
-        fs.appendFileSync(temp, fs.readFileSync(sourceFiles[i]));
-    }
-    // Move the file to the final destination
-    fs.renameSync(temp, destinationFile);
-}
-
-var useDebugMode = true;
-var useTransforms = false;
-var host = (process.env.host || process.env.TYPESCRIPT_HOST || "node");
-var compilerFilename = "tsc.js";
-var LKGCompiler = path.join(LKGDirectory, compilerFilename);
-var builtLocalCompiler = path.join(builtLocalDirectory, compilerFilename);
-
-/* Compiles a file from a list of sources
-    * @param {string} outFile - the target file name
-    * @param {string[]} sources - an array of the names of the source files
-    * @param {string[]} prereqs - prerequisite tasks to compiling the file
-    * @param {object=} opts - Additional options to the compiler
-    * @param {string[]=} opts.prefixes - a list of files to prepend to the target file
-    * @param {boolean=} opts.useBuiltCompiler - true to use the built compiler, false to use the LKG
-    * @param {boolean=} opts.noOutFile - true to compile without using --out
-    * @param {boolean=} opts.generateDeclarations - true to compile using --declaration
-    * @param {boolean=} opts.outDir - true to compile using --outDir
-    * @param {boolean=} opts.keepComments - false to compile using --removeComments
-    * @param {function=} callback - a function to execute after the compilation process ends
-    */
-function compileFile(outFile, sources, prereqs, opts, callback) {
-    file(outFile, prereqs, function() {
-<<<<<<< HEAD
-        var prefixes = opts && opts.prefixes
-          , useBuiltCompiler = opts && opts.useBuiltCompiler
-          , noOutFile = opts && opts.noOutFile
-          , generateDeclarations = opts && opts.generateDeclarations
-          , outDir = opts && opts.outDir
-          , preserveConstEnums = opts && opts.preserveConstEnums
-          , keepComments = opts && opts.keepComments
-          , noResolve = opts && opts.noResolve
-          , stripInternal = opts && opts.stripInternal
-          , experimentalDecorators = opts && opts.experimentalDecorators
-          , experimentalTransforms = opts && opts.experimentalTransforms
-          , target = opts && opts.target
-          , diagnostics = opts && opts.diagnostics;
-
-        var dir = useBuiltCompiler ? builtLocalDirectory : LKGDirectory;
-=======
-        var compilerPath = useBuiltCompiler ? builtLocalCompiler : LKGCompiler;
->>>>>>> a8aa48e7
-        var options = "--module commonjs --noImplicitAny --noEmitOnError";
-
-        // Keep comments when specifically requested
-        // or when in debug mode.
-        if (!(keepComments || useDebugMode)) {
-            options += " --removeComments";
-        }
-
-        if (generateDeclarations) {
-            options += " --declaration";
-        }
-
-        if (preserveConstEnums || useDebugMode) {
-            options += " --preserveConstEnums";
-        }
-
-        if (outDir) {
-            options += " --outDir " + outDir;
-        }
-
-        if (!noOutFile) {
-            options += " --out " + outFile;
-        }
-
-        if(noResolve) {
-            options += " --noResolve";
-        }
-
-        if (useDebugMode) {
-            options += " -sourcemap -mapRoot file:///" + path.resolve(path.dirname(outFile));
-        }
-
-        if (stripInternal) {
-            options += " --stripInternal";
-        }
-
-        if (experimentalDecorators) {
-            options += " --experimentalDecorators";
-        }
-
-        if (experimentalTransforms || (useBuiltCompiler && useTransforms)) {
-            options += " --experimentalTransforms";
-        }
-
-        if (target) {
-            options += " --target " + target;
-        }
-
-        if (diagnostics) {
-            options += " --diagnostics";
-        }
-
-        var cmd = host + " " + compilerPath + " " + options + " ";
-        cmd = cmd + sources.join(" ");
-        console.log(cmd + "\n");
-
-        var ex = jake.createExec([cmd]);
-        // Add listeners for output and error
-        ex.addListener("stdout", function(output) {
-            process.stdout.write(output);
-        });
-        ex.addListener("stderr", function(error) {
-            process.stderr.write(error);
-        });
-        ex.addListener("cmdEnd", function() {
-            if (!useDebugMode && prefixes && fs.existsSync(outFile)) {
-                for (var i in prefixes) {
-                    prependFile(prefixes[i], outFile);
-                }
-            }
-
-            if (callback) {
-                callback();
-            }
-
-            complete();
-        });
-        ex.addListener("error", function() {
-            fs.unlinkSync(outFile);
-            fail("Compilation of " + outFile + " unsuccessful");
-        });
-        ex.run();
-    }, {async: true});
-}
-
-// Prerequisite task for built directory and library typings
-directory(builtLocalDirectory);
-
-for (var i in libraryTargets) {
-    concatenateLibraryTargets(librarySourceMap[i], libraryTargets[i]);
-}
-
-function concatenateLibraryTargets(entry, target) {
-    var sources = [copyright].concat(entry.sources.map(function (s) {
-        return path.join(libraryDirectory, s);
-    }));
-    file(target, [builtLocalDirectory].concat(sources), function() {
-        concatenateFiles(target, sources);
-    });
-}
-
-// Lib target to build the library files
-desc("Builds the library targets");
-task("lib", libraryTargets);
-
-
-// Generate diagnostics
-var processDiagnosticMessagesJs = path.join(scriptsDirectory, "processDiagnosticMessages.js");
-var processDiagnosticMessagesTs = path.join(scriptsDirectory, "processDiagnosticMessages.ts");
-var diagnosticMessagesJson = path.join(compilerDirectory, "diagnosticMessages.json");
-var diagnosticInfoMapTs = path.join(compilerDirectory, "diagnosticInformationMap.generated.ts");
-
-file(processDiagnosticMessagesTs);
-
-// processDiagnosticMessages script
-compileFile(processDiagnosticMessagesJs, [processDiagnosticMessagesTs], [processDiagnosticMessagesTs], {
-    useBuiltCompiler: false
-});
-
-// The generated diagnostics map; built for the compiler and for the 'generate-diagnostics' task
-file(diagnosticInfoMapTs, [processDiagnosticMessagesJs, diagnosticMessagesJson], function () {
-    var cmd = host + " " + processDiagnosticMessagesJs + " "  + diagnosticMessagesJson;
-    console.log(cmd);
-    var ex = jake.createExec([cmd]);
-    // Add listeners for output and error
-    ex.addListener("stdout", function(output) {
-        process.stdout.write(output);
-    });
-    ex.addListener("stderr", function(error) {
-        process.stderr.write(error);
-    });
-    ex.addListener("cmdEnd", function() {
-        complete();
-    });
-    ex.run();
-}, {async: true});
-
-desc("Generates a diagnostic file in TypeScript based on an input JSON file");
-task("generate-diagnostics", [diagnosticInfoMapTs]);
-
-// Generate the node factory
-var processTypesBuiltDirectory = path.join(builtScriptsDirectory, "processTypes");
-var processTypesJs = path.join(processTypesBuiltDirectory, "processTypes.js");
-var processTypesDirectory = path.join(scriptsDirectory, "processTypes");
-var processTypesTs = path.join(processTypesDirectory, "processTypes.ts");
-var processTypesSources = [
-    "typescript-internal.d.ts",
-    "processTypes.ts",
-    "discovery.ts",
-    "utilities.ts",
-    "types.ts",
-].map(function (f) {
-    return path.join(processTypesDirectory, f);
-});
-var typesTs = path.join(compilerDirectory, "types.ts");
-var factoryTs = path.join(compilerDirectory, "factory.ts");
-var utilitiesTs = path.join(compilerDirectory, "utilities.ts");
-var factoryGeneratedTs = path.join(compilerDirectory, "factory.generated.ts");
-
-directory(builtScriptsDirectory);
-directory(processTypesBuiltDirectory);
-file(processTypesTs);
-
-// processTypes script
-compileFile(processTypesJs, processTypesSources, [processTypesBuiltDirectory].concat(processTypesSources), {
-    useBuiltCompiler: false,
-    noOutFile: true,
-    outDir: processTypesBuiltDirectory,
-    target: "es5",
-    experimentalDecorators: true,
-}, function () {
-    jake.cpR(
-        path.join(processTypesDirectory, "typescript-internal.js"),
-        path.join(builtScriptsDirectory, "processTypes/typescript-internal.js"));
-});
-
-// The generated factory; built for the compiler and for the 'generate-factory' task
-file(factoryGeneratedTs, [processTypesJs, typesTs, factoryTs, utilitiesTs], function() {
-    var cmd = "node " + processTypesJs
-            + " " + typesTs
-            + " " + factoryTs
-            + " " + utilitiesTs;
-    console.log(cmd);
-    var ex = jake.createExec([cmd]);
-    // Add listeners for output and error
-    ex.addListener("stdout", function(output) {
-        process.stdout.write(output);
-    });
-    ex.addListener("stderr", function(error) {
-        process.stderr.write(error);
-    });
-    ex.addListener("cmdEnd", function() {
-        complete();
-    });
-    ex.run();
-}, { async: true });
-
-desc("Generates a TypeScript file that contains factory methods to create each Syntax Node.")
-task("generate-factory", [factoryGeneratedTs]);
-
-
-// Publish nightly
-var configureNightlyJs = path.join(scriptsDirectory, "configureNightly.js");
-var configureNightlyTs = path.join(scriptsDirectory, "configureNightly.ts");
-var packageJson = "package.json";
-var programTs = path.join(compilerDirectory, "program.ts");
-
-file(configureNightlyTs);
-
-compileFile(/*outfile*/configureNightlyJs,
-            /*sources*/ [configureNightlyTs],
-            /*prereqs*/ [configureNightlyTs],
-            /*prefixes*/ [],
-            /*useBuiltCompiler*/ false,
-            /*noOutFile*/ false,
-            /*generateDeclarations*/ false,
-            /*outDir*/ undefined,
-            /*preserveConstEnums*/ undefined,
-            /*keepComments*/ false,
-            /*noResolve*/ false,
-            /*stripInternal*/ false);
-
-task("setDebugMode", function() {
-    useDebugMode = true;
-});
-
-task("setTransforms", function() {
-    useTransforms = true;
-});
-
-task("configure-nightly", [configureNightlyJs], function() {
-    var cmd = host + " " + configureNightlyJs + " " + packageJson + " " + programTs;
-    console.log(cmd);
-    exec(cmd);
-}, { async: true });
-
-desc("Configure, build, test, and publish the nightly release.");
-task("publish-nightly", ["configure-nightly", "LKG", "clean", "setDebugMode", "runtests"], function () {
-    var cmd = "npm publish --tag next";
-    console.log(cmd);
-    exec(cmd);
-});
-
-var scriptsTsdJson = path.join(scriptsDirectory, "tsd.json");
-file(scriptsTsdJson);
-
-task("tsd-scripts", [scriptsTsdJson], function () {
-    var cmd = "tsd --config " + scriptsTsdJson + " install";
-    console.log(cmd)
-    exec(cmd);
-}, { async: true })
-
-var importDefinitelyTypedTestsDirectory = path.join(scriptsDirectory, "importDefinitelyTypedTests");
-var importDefinitelyTypedTestsJs = path.join(importDefinitelyTypedTestsDirectory, "importDefinitelyTypedTests.js");
-var importDefinitelyTypedTestsTs = path.join(importDefinitelyTypedTestsDirectory, "importDefinitelyTypedTests.ts");
-
-file(importDefinitelyTypedTestsTs);
-file(importDefinitelyTypedTestsJs, ["tsd-scripts", importDefinitelyTypedTestsTs], function () {
-    var cmd = host + " " + LKGCompiler + " -p " + importDefinitelyTypedTestsDirectory;
-    console.log(cmd);
-    exec(cmd);
-}, { async: true });
-
-task("importDefinitelyTypedTests", [importDefinitelyTypedTestsJs], function () {
-    var cmd = host + " " + importDefinitelyTypedTestsJs + " ./ ../DefinitelyTyped";
-    console.log(cmd);
-    exec(cmd);
-}, { async: true });
-
-// Local target to build the compiler and services
-var tscFile = path.join(builtLocalDirectory, compilerFilename);
-compileFile(tscFile, compilerSources, [builtLocalDirectory, copyright].concat(compilerSources), {
-    prefixes: [copyright],
-    useBuiltCompiler: false
-});
-
-var servicesFile = path.join(builtLocalDirectory, "typescriptServices.js");
-var standaloneDefinitionsFile = path.join(builtLocalDirectory, "typescriptServices.d.ts");
-var nodePackageFile = path.join(builtLocalDirectory, "typescript.js");
-var nodeDefinitionsFile = path.join(builtLocalDirectory, "typescript.d.ts");
-var nodeStandaloneDefinitionsFile = path.join(builtLocalDirectory, "typescript_standalone.d.ts");
-
-compileFile(servicesFile, servicesSources, [builtLocalDirectory, copyright].concat(servicesSources), {
-    prefixes: [copyright],
-    useBuiltCompiler: true,
-    noOutFile: false,
-    generateDeclarations: true,
-    outDir: undefined,
-    preserveConstEnums: true,
-    keepComments: true,
-    noResolve: false,
-    stripInternal: true
-},  /*callback*/ function () {
-    jake.cpR(servicesFile, nodePackageFile, {silent: true});
-
-    prependFile(copyright, standaloneDefinitionsFile);
-
-    // Stanalone/web definition file using global 'ts' namespace
-    jake.cpR(standaloneDefinitionsFile, nodeDefinitionsFile, {silent: true});
-    var definitionFileContents = fs.readFileSync(nodeDefinitionsFile).toString();
-
-    // Official node package definition file, pointed to by 'typings' in package.json
-    // Created by appending 'export = ts;' at the end of the standalone file to turn it into an external module
-    var nodeDefinitionsFileContents = definitionFileContents + "\r\nexport = ts;";
-    fs.writeFileSync(nodeDefinitionsFile, nodeDefinitionsFileContents);
-
-    // Node package definition file to be distributed without the package. Created by replacing
-    // 'ts' namespace with '"typescript"' as a module.
-    var nodeStandaloneDefinitionsFileContents = definitionFileContents.replace(/declare (namespace|module) ts/g, 'declare module "typescript"');
-    fs.writeFileSync(nodeStandaloneDefinitionsFile, nodeStandaloneDefinitionsFileContents);
-});
-
-var serverFile = path.join(builtLocalDirectory, "tsserver.js");
-compileFile(serverFile, serverSources,[builtLocalDirectory, copyright].concat(serverSources), {
-    prefixes: [copyright],
-    useBuiltCompiler: true
-});
-
-var lsslFile = path.join(builtLocalDirectory, "tslssl.js");
-compileFile(lsslFile, languageServiceLibrarySources, [builtLocalDirectory, copyright].concat(languageServiceLibrarySources), {
-    prefixes: [copyright],
-    useBuiltCompiler: true,
-    noOutFile: false,
-    generateDeclarations: true
-});
-
-// Local target to build the language service server library
-desc("Builds language service server library");
-task("lssl", [lsslFile]);
-
-// Local target to build the compiler and services
-desc("Builds the full compiler and services");
-task("local", ["generate-diagnostics", "generate-factory", "lib", tscFile, servicesFile, nodeDefinitionsFile, serverFile]);
-
-// Local target to build only tsc.js
-desc("Builds only the compiler");
-task("tsc", ["generate-diagnostics", "generate-factory", "lib", tscFile]);
-
-// Local target to build the compiler and services
-desc("Sets release mode flag");
-task("release", function() {
-    useDebugMode = false;
-});
-
-// Set the default task to "local"
-task("default", ["local"]);
-
-
-// Cleans the built directory
-desc("Cleans the compiler output, declare files, and tests");
-task("clean", function() {
-    jake.rmRf(builtDirectory);
-});
-
-// Generate Markdown spec
-var word2mdJs = path.join(scriptsDirectory, "word2md.js");
-var word2mdTs = path.join(scriptsDirectory, "word2md.ts");
-var specWord = path.join(docDirectory, "TypeScript Language Specification.docx");
-var specMd = path.join(docDirectory, "spec.md");
-
-file(word2mdTs);
-
-// word2md script
-compileFile(word2mdJs, [word2mdTs], [word2mdTs], {
-    useBuiltCompiler: false
-});
-
-// The generated spec.md; built for the 'generate-spec' task
-file(specMd, [word2mdJs, specWord], function () {
-    var specWordFullPath = path.resolve(specWord);
-    var cmd = "cscript //nologo " + word2mdJs + ' "' + specWordFullPath + '" ' + specMd;
-    console.log(cmd);
-    child_process.exec(cmd, function () {
-        complete();
-    });
-}, {async: true});
-
-
-desc("Generates a Markdown version of the Language Specification");
-task("generate-spec", [specMd]);
-
-
-// Makes a new LKG. This target does not build anything, but errors if not all the outputs are present in the built/local directory
-desc("Makes a new LKG out of the built js files");
-task("LKG", ["clean", "release", "local"].concat(libraryTargets), function() {
-    var expectedFiles = [tscFile, servicesFile, serverFile, nodePackageFile, nodeDefinitionsFile, standaloneDefinitionsFile].concat(libraryTargets);
-    var missingFiles = expectedFiles.filter(function (f) {
-        return !fs.existsSync(f);
-    });
-    if (missingFiles.length > 0) {
-        fail("Cannot replace the LKG unless all built targets are present in directory " + builtLocalDirectory +
-                    ". The following files are missing:\n" + missingFiles.join("\n"));
-    }
-    // Copy all the targets into the LKG directory
-    jake.mkdirP(LKGDirectory);
-    for (i in expectedFiles) {
-        jake.cpR(expectedFiles[i], LKGDirectory);
-    }
-    //var resourceDirectories = fs.readdirSync(builtLocalResourcesDirectory).map(function(p) { return path.join(builtLocalResourcesDirectory, p); });
-    //resourceDirectories.map(function(d) {
-    //    jake.cpR(d, LKGResourcesDirectory);
-    //});
-});
-
-// Test directory
-directory(builtLocalDirectory);
-
-// Task to build the tests infrastructure using the built compiler
-var run = path.join(builtLocalDirectory, "run.js");
-compileFile(run, harnessSources, [builtLocalDirectory, tscFile].concat(libraryTargets).concat(harnessSources), {
-    useBuiltCompiler: true,
-    diagnostics: true
-});
-
-var internalTests = "internal/";
-
-var localBaseline = "tests/baselines/local/";
-var refBaseline = "tests/baselines/reference/";
-
-var localRwcBaseline = path.join(internalTests, "baselines/rwc/local");
-var refRwcBaseline = path.join(internalTests, "baselines/rwc/reference");
-
-var localTest262Baseline = path.join(internalTests, "baselines/test262/local");
-var refTest262Baseline = path.join(internalTests, "baselines/test262/reference");
-
-desc("Builds the test infrastructure using the built compiler");
-task("tests", ["local", run].concat(libraryTargets));
-
-function exec(cmd, completeHandler, errorHandler) {
-    var ex = jake.createExec([cmd], {windowsVerbatimArguments: true});
-    // Add listeners for output and error
-    ex.addListener("stdout", function(output) {
-        process.stdout.write(output);
-    });
-    ex.addListener("stderr", function(error) {
-        process.stderr.write(error);
-    });
-    ex.addListener("cmdEnd", function() {
-        if (completeHandler) {
-            completeHandler();
-        }
-        complete();
-    });
-    ex.addListener("error", function(e, status) {
-        if(errorHandler) {
-            errorHandler(e, status);
-        } else {
-            fail("Process exited with code " + status);
-        }
-    });
-
-    ex.run();
-}
-
-function cleanTestDirs() {
-    // Clean the local baselines directory
-    if (fs.existsSync(localBaseline)) {
-        jake.rmRf(localBaseline);
-    }
-
-    // Clean the local Rwc baselines directory
-    if (fs.existsSync(localRwcBaseline)) {
-        jake.rmRf(localRwcBaseline);
-    }
-
-    jake.mkdirP(localRwcBaseline);
-    jake.mkdirP(localTest262Baseline);
-    jake.mkdirP(localBaseline);
-}
-
-// used to pass data from jake command line directly to run.js
-function writeTestConfigFile(tests, light, testConfigFile) {
-    console.log('Running test(s): ' + tests);
-    var testConfigContents = JSON.stringify({ test: [tests], light: light });
-    fs.writeFileSync('test.config', testConfigContents);
-}
-
-function deleteTemporaryProjectOutput() {
-    if (fs.existsSync(path.join(localBaseline, "projectOutput/"))) {
-        jake.rmRf(path.join(localBaseline, "projectOutput/"));
-    }
-}
-
-var testTimeout = 20000;
-desc("Runs the tests using the built run.js file. Syntax is jake runtests. Optional parameters 'host=', 'tests=[regex], reporter=[list|spec|json|<more>]', debug=true.");
-task("runtests", ["build-rules", "tests", builtLocalDirectory], function() {
-    cleanTestDirs();
-    var debug = process.env.debug || process.env.d;
-<<<<<<< HEAD
-    var host = "mocha";
-    var tests = process.env.test || process.env.tests || process.env.t;
-=======
-    tests = process.env.test || process.env.tests || process.env.t;
->>>>>>> a8aa48e7
-    var light = process.env.light || false;
-    var testConfigFile = 'test.config';
-    if (fs.existsSync(testConfigFile)) {
-        fs.unlinkSync(testConfigFile);
-    }
-
-    if (tests || light) {
-        writeTestConfigFile(tests, light, testConfigFile);
-    }
-
-    if (tests && tests.toLocaleLowerCase() === "rwc") {
-        testTimeout = 100000;
-    }
-
-    var colors = process.env.colors || process.env.color;
-    colors = colors ? ' --no-colors ' : ' --colors ';
-    tests = tests ? ' -g ' + tests : '';
-    var reporter = process.env.reporter || process.env.r || 'mocha-fivemat-progress-reporter';
-    // timeout normally isn't necessary but Travis-CI has been timing out on compiler baselines occasionally
-    // default timeout is 2sec which really should be enough, but maybe we just need a small amount longer
-    var cmd = "mocha" + (debug ? " --debug-brk" : "") + " -R " + reporter + tests + colors + ' -t ' + testTimeout + ' ' + run;
-    console.log(cmd);
-    exec(cmd, function() {
-        deleteTemporaryProjectOutput();
-        var lint = jake.Task['lint'];
-        lint.addListener('complete', function () {
-            complete();
-        });
-        lint.invoke();
-    });
-}, {async: true});
-
-desc("Generates code coverage data via instanbul");
-task("generate-code-coverage", ["tests", builtLocalDirectory], function () {
-    var cmd = 'istanbul cover node_modules/mocha/bin/_mocha -- -R min -t ' + testTimeout + ' ' + run;
-    console.log(cmd);
-    exec(cmd);
-}, { async: true });
-
-// Browser tests
-var nodeServerOutFile = 'tests/webTestServer.js';
-var nodeServerInFile = 'tests/webTestServer.ts';
-compileFile(nodeServerOutFile, [nodeServerInFile], [builtLocalDirectory, tscFile], {
-    useBuiltCompiler: true,
-    noOutFile: true
-});
-
-desc("Runs browserify on run.js to produce a file suitable for running tests in the browser");
-task("browserify", ["tests", builtLocalDirectory, nodeServerOutFile], function() {
-    var cmd = 'browserify built/local/run.js -o built/local/bundle.js';
-    exec(cmd);
-}, {async: true});
-
-desc("Runs the tests using the built run.js file like 'jake runtests'. Syntax is jake runtests-browser. Additional optional parameters tests=[regex], port=, browser=[chrome|IE]");
-task("runtests-browser", ["tests", "browserify", builtLocalDirectory], function() {
-    cleanTestDirs();
-    var host = "node";
-    var port = process.env.port || process.env.p || '8888';
-    var browser = process.env.browser || process.env.b || "IE";
-    var tests = process.env.test || process.env.tests || process.env.t;
-    var light = process.env.light || false;
-    var testConfigFile = 'test.config';
-    if (fs.existsSync(testConfigFile)) {
-        fs.unlinkSync(testConfigFile);
-    }
-    if (tests || light) {
-        writeTestConfigFile(tests, light, testConfigFile);
-    }
-
-    tests = tests ? tests : '';
-    var cmd = host + " tests/webTestServer.js " + port + " " + browser + " " + tests;
-    console.log(cmd);
-    exec(cmd);
-}, {async: true});
-
-function getDiffTool() {
-    var program = process.env['DIFF'];
-    if (!program) {
-        fail("Add the 'DIFF' environment variable to the path of the program you want to use.");
-    }
-    return program;
-}
-
-// Baseline Diff
-desc("Diffs the compiler baselines using the diff tool specified by the 'DIFF' environment variable");
-task('diff', function () {
-    var cmd = '"' +  getDiffTool()  + '" ' + refBaseline + ' ' + localBaseline;
-    console.log(cmd);
-    exec(cmd);
-}, {async: true});
-
-desc("Diffs the RWC baselines using the diff tool specified by the 'DIFF' environment variable");
-task('diff-rwc', function () {
-    var cmd = '"' +  getDiffTool()  + '" ' + refRwcBaseline + ' ' + localRwcBaseline;
-    console.log(cmd);
-    exec(cmd);
-}, {async: true});
-
-desc("Builds the test sources and automation in debug mode");
-task("tests-debug", ["setDebugMode", "tests"]);
-
-
-// Makes the test results the new baseline
-desc("Makes the most recent test results the new baseline, overwriting the old baseline");
-task("baseline-accept", function(hardOrSoft) {
-    if (!hardOrSoft || hardOrSoft == "hard") {
-        jake.rmRf(refBaseline);
-        fs.renameSync(localBaseline, refBaseline);
-    }
-    else if (hardOrSoft == "soft") {
-        var files = jake.readdirR(localBaseline);
-        for (var i in files) {
-            jake.cpR(files[i], refBaseline);
-        }
-        jake.rmRf(path.join(refBaseline, "local"));
-    }
-});
-
-desc("Makes the most recent rwc test results the new baseline, overwriting the old baseline");
-task("baseline-accept-rwc", function() {
-    jake.rmRf(refRwcBaseline);
-    fs.renameSync(localRwcBaseline, refRwcBaseline);
-});
-
-desc("Makes the most recent test262 test results the new baseline, overwriting the old baseline");
-task("baseline-accept-test262", function() {
-    jake.rmRf(refTest262Baseline);
-    fs.renameSync(localTest262Baseline, refTest262Baseline);
-});
-
-
-// Webhost
-var webhostPath = "tests/webhost/webtsc.ts";
-var webhostJsPath = "tests/webhost/webtsc.js";
-compileFile(webhostJsPath, [webhostPath], [tscFile, webhostPath].concat(libraryTargets), {
-    useBuiltCompiler: true
-});
-
-desc("Builds the tsc web host");
-task("webhost", [webhostJsPath], function() {
-    jake.cpR(path.join(builtLocalDirectory, "lib.d.ts"), "tests/webhost/", {silent: true});
-});
-
-// Perf compiler
-var perftscPath = "tests/perftsc.ts";
-var perftscJsPath = "built/local/perftsc.js";
-compileFile(perftscJsPath, [perftscPath], [tscFile, perftscPath, "tests/perfsys.ts"].concat(libraryTargets), {
-    useBuiltCompiler: true
-});
-
-desc("Builds augmented version of the compiler for perf tests");
-task("perftsc", [perftscJsPath]);
-
-// Instrumented compiler
-var loggedIOpath = harnessDirectory + 'loggedIO.ts';
-var loggedIOJsPath = builtLocalDirectory + 'loggedIO.js';
-file(loggedIOJsPath, [builtLocalDirectory, loggedIOpath], function() {
-    var temp = builtLocalDirectory + 'temp';
-    jake.mkdirP(temp);
-    var options = "--outdir " + temp + ' ' + loggedIOpath;
-    var cmd = host + " " + LKGDirectory + compilerFilename + " " + options + " ";
-    console.log(cmd + "\n");
-    var ex = jake.createExec([cmd]);
-    ex.addListener("cmdEnd", function() {
-        fs.renameSync(temp + '/harness/loggedIO.js', loggedIOJsPath);
-        jake.rmRf(temp);
-        complete();
-    });
-    ex.run();
-}, {async: true});
-
-var instrumenterPath = harnessDirectory + 'instrumenter.ts';
-var instrumenterJsPath = builtLocalDirectory + 'instrumenter.js';
-compileFile(instrumenterJsPath, [instrumenterPath], [tscFile, instrumenterPath].concat(libraryTargets), {
-    useBuiltCompiler: true
-});
-
-desc("Builds an instrumented tsc.js");
-task('tsc-instrumented', [loggedIOJsPath, instrumenterJsPath, tscFile], function() {
-    var cmd = host + ' ' + instrumenterJsPath + ' record iocapture ' + builtLocalDirectory + compilerFilename;
-    console.log(cmd);
-    var ex = jake.createExec([cmd]);
-    ex.addListener("cmdEnd", function() {
-        complete();
-    });
-    ex.run();
-}, { async: true });
-
-desc("Updates the sublime plugin's tsserver");
-task("update-sublime", ["local", serverFile], function() {
-    jake.cpR(serverFile, "../TypeScript-Sublime-Plugin/tsserver/");
-    jake.cpR(serverFile + ".map", "../TypeScript-Sublime-Plugin/tsserver/");
-});
-
-var tslintRuleDir = "scripts/tslint";
-var tslintRules = ([
-    "nextLineRule",
-    "noNullRule",
-    "booleanTriviaRule"
-]);
-var tslintRulesFiles = tslintRules.map(function(p) {
-    return path.join(tslintRuleDir, p + ".ts");
-});
-var tslintRulesOutFiles = tslintRules.map(function(p) {
-    return path.join(builtLocalDirectory, "tslint", p + ".js");
-});
-desc("Compiles tslint rules to js");
-task("build-rules", tslintRulesOutFiles);
-tslintRulesFiles.forEach(function(ruleFile, i) {
-    compileFile(tslintRulesOutFiles[i], [ruleFile], [ruleFile], [], /*useBuiltCompiler*/ false, /*noOutFile*/ true, /*generateDeclarations*/ false, path.join(builtLocalDirectory, "tslint")); 
-});
-
-function getLinterOptions() {
-    return {
-        configuration: require("./tslint.json"),
-        formatter: "prose",
-        formattersDirectory: undefined,
-        rulesDirectory: "built/local/tslint"
-    };
-}
-
-function lintFileContents(options, path, contents) {
-    var ll = new Linter(path, contents, options);
-    return ll.lint();
-}
-
-function lintFile(options, path) {
-    var contents = fs.readFileSync(path, "utf8");
-    return lintFileContents(options, path, contents);
-}
-
-function lintFileAsync(options, path, cb) {
-    fs.readFile(path, "utf8", function(err, contents) {
-        if (err) {
-            return cb(err);
-        }
-        var result = lintFileContents(options, path, contents);
-        cb(undefined, result);
-    });
-}
-
-var lintTargets = compilerSources.concat(harnessCoreSources);
-
-desc("Runs tslint on the compiler sources");
-task("lint", ["build-rules"], function() {
-    var lintOptions = getLinterOptions();
-    for (var i in lintTargets) {
-        var result = lintFile(lintOptions, lintTargets[i]);
-        if (result.failureCount > 0) {
-            console.log(result.output);
-            fail('Linter errors.', result.failureCount);
-        }
-    }
-});
-
-/**
- * This is required because file watches on Windows get fires _twice_
- * when a file changes on some node/windows version configuations
- * (node v4 and win 10, for example). By not running a lint for a file
- * which already has a pending lint, we avoid duplicating our work.
- * (And avoid printing duplicate results!)
- */
-var lintSemaphores = {};
-
-function lintWatchFile(filename) {
-    fs.watch(filename, {persistent: true}, function(event) {
-        if (event !== "change") {
-            return;
-        }
-     
-        if (!lintSemaphores[filename]) {
-            lintSemaphores[filename] = true;
-            lintFileAsync(getLinterOptions(), filename, function(err, result) {
-                delete lintSemaphores[filename];
-                if (err) {
-                    console.log(err);
-                    return;
-                }
-                if (result.failureCount > 0) {
-                    console.log("***Lint failure***");
-                    for (var i = 0; i < result.failures.length; i++) {
-                        var failure = result.failures[i];
-                        var start = failure.startPosition.lineAndCharacter;
-                        var end = failure.endPosition.lineAndCharacter;
-                        console.log("warning " + filename + " (" + (start.line + 1) + "," + (start.character + 1) + "," + (end.line + 1) + "," + (end.character + 1) + "): " + failure.failure);
-                    }
-                    console.log("*** Total " + result.failureCount + " failures.");
-                }
-            });
-        }
-    });
-}
-
-desc("Watches files for changes to rerun a lint pass");
-task("lint-server", ["build-rules"], function() {
-    console.log("Watching ./src for changes to linted files");
-    for (var i = 0; i < lintTargets.length; i++) {
-        lintWatchFile(lintTargets[i]);
-    }
-});
+// This file contains the build logic for the public repo
+/* global process, jake, task, desc, file, directory, fail, complete */
+var fs = require("fs");
+var os = require("os");
+var path = require("path");
+var child_process = require("child_process");
+var Linter = require("tslint");
+
+// Variables
+var compilerDirectory = "src/compiler/";
+var servicesDirectory = "src/services/";
+var serverDirectory = "src/server/";
+var harnessDirectory = "src/harness/";
+var libraryDirectory = "src/lib/";
+var scriptsDirectory = "scripts/";
+var unittestsDirectory = "tests/cases/unittests/";
+var docDirectory = "doc/";
+
+var builtDirectory = "built/";
+var builtLocalDirectory = "built/local/";
+var builtScriptsDirectory = "built/scripts/";
+var LKGDirectory = "lib/";
+
+var copyright = "CopyrightNotice.txt";
+var thirdParty = "ThirdPartyNoticeText.txt";
+
+// add node_modules to path so we don't need global modules, prefer the modules by adding them first
+var nodeModulesPathPrefix = path.resolve("./node_modules/.bin/") + path.delimiter;
+if (process.env.path !== undefined) {
+   process.env.path = nodeModulesPathPrefix + process.env.path;
+} else if (process.env.PATH !== undefined) {
+   process.env.PATH = nodeModulesPathPrefix + process.env.PATH;
+}
+
+var compilerSources = [
+    "types.ts",
+    "core.ts",
+    "sys.ts",
+    "scanner.ts",
+    "factory.ts",
+    "factory.generated.ts",
+    "parser.ts",
+    "utilities.ts",
+    "binder.ts",
+    "checker.ts",
+    "transform.ts",
+    "transforms/jsx.ts",
+    "transforms/ts.ts",
+    "transforms/es6.ts",
+    "declarationEmitter.ts",
+    "printer.ts",
+    "emitter.ts",
+    "program.ts",
+    "commandLineParser.ts",
+    "tsc.ts",
+    "diagnosticInformationMap.generated.ts"
+].map(function (f) {
+    return path.join(compilerDirectory, f);
+});
+
+var servicesSources = [
+    "core.ts",
+    "sys.ts",
+    "types.ts",
+    "scanner.ts",
+    "factory.ts",
+    "factory.generated.ts",
+    "parser.ts",
+    "utilities.ts",
+    "binder.ts",
+    "checker.ts",
+    "transform.ts",
+    "transforms/jsx.ts",
+    "transforms/ts.ts",
+    "transforms/es6.ts",
+    "declarationEmitter.ts",
+    "printer.ts",
+    "emitter.ts",
+    "program.ts",
+    "commandLineParser.ts",
+    "diagnosticInformationMap.generated.ts"
+].map(function (f) {
+    return path.join(compilerDirectory, f);
+}).concat([
+    "breakpoints.ts",
+    "navigateTo.ts",
+    "navigationBar.ts",
+    "outliningElementsCollector.ts",
+    "patternMatcher.ts",
+    "services.ts",
+    "shims.ts",
+    "signatureHelp.ts",
+    "utilities.ts",
+    "formatting/formatting.ts",
+    "formatting/formattingContext.ts",
+    "formatting/formattingRequestKind.ts",
+    "formatting/formattingScanner.ts",
+    "formatting/references.ts",
+    "formatting/rule.ts",
+    "formatting/ruleAction.ts",
+    "formatting/ruleDescriptor.ts",
+    "formatting/ruleFlag.ts",
+    "formatting/ruleOperation.ts",
+    "formatting/ruleOperationContext.ts",
+    "formatting/rules.ts",
+    "formatting/rulesMap.ts",
+    "formatting/rulesProvider.ts",
+    "formatting/smartIndenter.ts",
+    "formatting/tokenRange.ts"
+].map(function (f) {
+    return path.join(servicesDirectory, f);
+}));
+
+var serverSources = [
+    "node.d.ts",
+    "editorServices.ts",
+    "protocol.d.ts",
+    "session.ts",
+    "server.ts"
+].map(function (f) {
+    return path.join(serverDirectory, f);
+}).concat(servicesSources);
+
+var languageServiceLibrarySources = [
+    "editorServices.ts",
+    "protocol.d.ts",
+    "session.ts"
+].map(function (f) {
+    return path.join(serverDirectory, f);
+}).concat(servicesSources);
+
+var harnessCoreSources = [
+    "harness.ts",
+    "sourceMapRecorder.ts",
+    "harnessLanguageService.ts",
+    "fourslash.ts",
+    "runnerbase.ts",
+    "compilerRunner.ts",
+    "typeWriter.ts",
+    "fourslashRunner.ts",
+    "projectsRunner.ts",
+    "loggedIO.ts",
+    "rwcRunner.ts",
+    "test262Runner.ts",
+    "runner.ts"
+].map(function (f) {
+    return path.join(harnessDirectory, f);
+});
+
+var harnessSources = harnessCoreSources.concat([
+    "incrementalParser.ts",
+    "jsDocParsing.ts",
+    "services/colorization.ts",
+    "services/documentRegistry.ts",
+    "services/preProcessFile.ts",
+    "services/patternMatcher.ts",
+    "session.ts",
+    "versionCache.ts",
+    "convertToBase64.ts",
+    "transpile.ts",
+    "reuseProgramStructure.ts",
+    "cachingInServerLSHost.ts",
+    "moduleResolution.ts"
+].map(function (f) {
+    return path.join(unittestsDirectory, f);
+})).concat([
+    "protocol.d.ts",
+    "session.ts",
+    "client.ts",
+    "editorServices.ts",
+].map(function (f) {
+    return path.join(serverDirectory, f);
+}));
+
+var librarySourceMap = [
+        { target: "lib.core.d.ts", sources: ["core.d.ts"] },
+        { target: "lib.dom.d.ts", sources: ["importcore.d.ts", "intl.d.ts", "dom.generated.d.ts"], },
+        { target: "lib.webworker.d.ts", sources: ["importcore.d.ts", "intl.d.ts", "webworker.generated.d.ts"], },
+        { target: "lib.scriptHost.d.ts", sources: ["importcore.d.ts", "scriptHost.d.ts"], },
+        { target: "lib.d.ts", sources: ["core.d.ts", "intl.d.ts", "dom.generated.d.ts", "webworker.importscripts.d.ts", "scriptHost.d.ts"], },
+        { target: "lib.core.es6.d.ts", sources: ["core.d.ts", "es6.d.ts"]},
+        { target: "lib.es6.d.ts", sources: ["core.d.ts", "es6.d.ts", "intl.d.ts", "dom.generated.d.ts", "dom.es6.d.ts", "webworker.importscripts.d.ts", "scriptHost.d.ts"] },
+];
+
+var libraryTargets = librarySourceMap.map(function (f) {
+    return path.join(builtLocalDirectory, f.target);
+});
+
+// Prepends the contents of prefixFile to destinationFile
+function prependFile(prefixFile, destinationFile) {
+    if (!fs.existsSync(prefixFile)) {
+        fail(prefixFile + " does not exist!");
+    }
+    if (!fs.existsSync(destinationFile)) {
+        fail(destinationFile + " failed to be created!");
+    }
+    var temp = "temptemp";
+    jake.cpR(prefixFile, temp, {silent: true});
+    fs.appendFileSync(temp, fs.readFileSync(destinationFile));
+    fs.renameSync(temp, destinationFile);
+}
+
+// concatenate a list of sourceFiles to a destinationFile
+function concatenateFiles(destinationFile, sourceFiles) {
+    var temp = "temptemp";
+    // Copy the first file to temp
+    if (!fs.existsSync(sourceFiles[0])) {
+        fail(sourceFiles[0] + " does not exist!");
+    }
+    jake.cpR(sourceFiles[0], temp, {silent: true});
+    // append all files in sequence
+    for (var i = 1; i < sourceFiles.length; i++) {
+        if (!fs.existsSync(sourceFiles[i])) {
+                fail(sourceFiles[i] + " does not exist!");
+        }
+        fs.appendFileSync(temp, fs.readFileSync(sourceFiles[i]));
+    }
+    // Move the file to the final destination
+    fs.renameSync(temp, destinationFile);
+}
+
+var useDebugMode = true;
+var useTransforms = false;
+var host = (process.env.host || process.env.TYPESCRIPT_HOST || "node");
+var compilerFilename = "tsc.js";
+var LKGCompiler = path.join(LKGDirectory, compilerFilename);
+var builtLocalCompiler = path.join(builtLocalDirectory, compilerFilename);
+
+/* Compiles a file from a list of sources
+    * @param {string} outFile - the target file name
+    * @param {string[]} sources - an array of the names of the source files
+    * @param {string[]} prereqs - prerequisite tasks to compiling the file
+    * @param {object=} opts - Additional options to the compiler
+    * @param {string[]=} opts.prefixes - a list of files to prepend to the target file
+    * @param {boolean=} opts.useBuiltCompiler - true to use the built compiler, false to use the LKG
+    * @param {boolean=} opts.noOutFile - true to compile without using --out
+    * @param {boolean=} opts.generateDeclarations - true to compile using --declaration
+    * @param {boolean=} opts.outDir - true to compile using --outDir
+    * @param {boolean=} opts.keepComments - false to compile using --removeComments
+    * @param {function=} callback - a function to execute after the compilation process ends
+    */
+function compileFile(outFile, sources, prereqs, opts, callback) {
+    file(outFile, prereqs, function() {
+        var prefixes = opts && opts.prefixes
+          , useBuiltCompiler = opts && opts.useBuiltCompiler
+          , noOutFile = opts && opts.noOutFile
+          , generateDeclarations = opts && opts.generateDeclarations
+          , outDir = opts && opts.outDir
+          , preserveConstEnums = opts && opts.preserveConstEnums
+          , keepComments = opts && opts.keepComments
+          , noResolve = opts && opts.noResolve
+          , stripInternal = opts && opts.stripInternal
+          , experimentalDecorators = opts && opts.experimentalDecorators
+          , experimentalTransforms = opts && opts.experimentalTransforms
+          , target = opts && opts.target
+          , diagnostics = opts && opts.diagnostics;
+
+        var compilerPath = useBuiltCompiler ? builtLocalCompiler : LKGCompiler;
+        var options = "--module commonjs --noImplicitAny --noEmitOnError";
+
+        // Keep comments when specifically requested
+        // or when in debug mode.
+        if (!(keepComments || useDebugMode)) {
+            options += " --removeComments";
+        }
+
+        if (generateDeclarations) {
+            options += " --declaration";
+        }
+
+        if (preserveConstEnums || useDebugMode) {
+            options += " --preserveConstEnums";
+        }
+
+        if (outDir) {
+            options += " --outDir " + outDir;
+        }
+
+        if (!noOutFile) {
+            options += " --out " + outFile;
+        }
+
+        if(noResolve) {
+            options += " --noResolve";
+        }
+
+        if (useDebugMode) {
+            options += " -sourcemap -mapRoot file:///" + path.resolve(path.dirname(outFile));
+        }
+
+        if (stripInternal) {
+            options += " --stripInternal";
+        }
+
+        if (experimentalDecorators) {
+            options += " --experimentalDecorators";
+        }
+
+        if (experimentalTransforms || (useBuiltCompiler && useTransforms)) {
+            options += " --experimentalTransforms";
+        }
+
+        if (target) {
+            options += " --target " + target;
+        }
+
+        if (diagnostics) {
+            options += " --diagnostics";
+        }
+
+        var cmd = host + " " + compilerPath + " " + options + " ";
+        cmd = cmd + sources.join(" ");
+        console.log(cmd + "\n");
+
+        var ex = jake.createExec([cmd]);
+        // Add listeners for output and error
+        ex.addListener("stdout", function(output) {
+            process.stdout.write(output);
+        });
+        ex.addListener("stderr", function(error) {
+            process.stderr.write(error);
+        });
+        ex.addListener("cmdEnd", function() {
+            if (!useDebugMode && prefixes && fs.existsSync(outFile)) {
+                for (var i in prefixes) {
+                    prependFile(prefixes[i], outFile);
+                }
+            }
+
+            if (callback) {
+                callback();
+            }
+
+            complete();
+        });
+        ex.addListener("error", function() {
+            fs.unlinkSync(outFile);
+            fail("Compilation of " + outFile + " unsuccessful");
+        });
+        ex.run();
+    }, {async: true});
+}
+
+// Prerequisite task for built directory and library typings
+directory(builtLocalDirectory);
+
+for (var i in libraryTargets) {
+    concatenateLibraryTargets(librarySourceMap[i], libraryTargets[i]);
+}
+
+function concatenateLibraryTargets(entry, target) {
+    var sources = [copyright].concat(entry.sources.map(function (s) {
+        return path.join(libraryDirectory, s);
+    }));
+    file(target, [builtLocalDirectory].concat(sources), function() {
+        concatenateFiles(target, sources);
+    });
+}
+
+// Lib target to build the library files
+desc("Builds the library targets");
+task("lib", libraryTargets);
+
+
+// Generate diagnostics
+var processDiagnosticMessagesJs = path.join(scriptsDirectory, "processDiagnosticMessages.js");
+var processDiagnosticMessagesTs = path.join(scriptsDirectory, "processDiagnosticMessages.ts");
+var diagnosticMessagesJson = path.join(compilerDirectory, "diagnosticMessages.json");
+var diagnosticInfoMapTs = path.join(compilerDirectory, "diagnosticInformationMap.generated.ts");
+
+file(processDiagnosticMessagesTs);
+
+// processDiagnosticMessages script
+compileFile(processDiagnosticMessagesJs, [processDiagnosticMessagesTs], [processDiagnosticMessagesTs], {
+    useBuiltCompiler: false
+});
+
+// The generated diagnostics map; built for the compiler and for the 'generate-diagnostics' task
+file(diagnosticInfoMapTs, [processDiagnosticMessagesJs, diagnosticMessagesJson], function () {
+    var cmd = host + " " + processDiagnosticMessagesJs + " "  + diagnosticMessagesJson;
+    console.log(cmd);
+    var ex = jake.createExec([cmd]);
+    // Add listeners for output and error
+    ex.addListener("stdout", function(output) {
+        process.stdout.write(output);
+    });
+    ex.addListener("stderr", function(error) {
+        process.stderr.write(error);
+    });
+    ex.addListener("cmdEnd", function() {
+        complete();
+    });
+    ex.run();
+}, {async: true});
+
+desc("Generates a diagnostic file in TypeScript based on an input JSON file");
+task("generate-diagnostics", [diagnosticInfoMapTs]);
+
+// Generate the node factory
+var processTypesBuiltDirectory = path.join(builtScriptsDirectory, "processTypes");
+var processTypesJs = path.join(processTypesBuiltDirectory, "processTypes.js");
+var processTypesDirectory = path.join(scriptsDirectory, "processTypes");
+var processTypesTs = path.join(processTypesDirectory, "processTypes.ts");
+var processTypesSources = [
+    "typescript-internal.d.ts",
+    "processTypes.ts",
+    "discovery.ts",
+    "utilities.ts",
+    "types.ts",
+].map(function (f) {
+    return path.join(processTypesDirectory, f);
+});
+var typesTs = path.join(compilerDirectory, "types.ts");
+var factoryTs = path.join(compilerDirectory, "factory.ts");
+var utilitiesTs = path.join(compilerDirectory, "utilities.ts");
+var factoryGeneratedTs = path.join(compilerDirectory, "factory.generated.ts");
+
+directory(builtScriptsDirectory);
+directory(processTypesBuiltDirectory);
+file(processTypesTs);
+
+// processTypes script
+compileFile(processTypesJs, processTypesSources, [processTypesBuiltDirectory].concat(processTypesSources), {
+    useBuiltCompiler: false,
+    noOutFile: true,
+    outDir: processTypesBuiltDirectory,
+    target: "es5",
+    experimentalDecorators: true,
+}, function () {
+    jake.cpR(
+        path.join(processTypesDirectory, "typescript-internal.js"),
+        path.join(builtScriptsDirectory, "processTypes/typescript-internal.js"));
+});
+
+// The generated factory; built for the compiler and for the 'generate-factory' task
+file(factoryGeneratedTs, [processTypesJs, typesTs, factoryTs, utilitiesTs], function() {
+    var cmd = "node " + processTypesJs
+            + " " + typesTs
+            + " " + factoryTs
+            + " " + utilitiesTs;
+    console.log(cmd);
+    var ex = jake.createExec([cmd]);
+    // Add listeners for output and error
+    ex.addListener("stdout", function(output) {
+        process.stdout.write(output);
+    });
+    ex.addListener("stderr", function(error) {
+        process.stderr.write(error);
+    });
+    ex.addListener("cmdEnd", function() {
+        complete();
+    });
+    ex.run();
+}, { async: true });
+
+desc("Generates a TypeScript file that contains factory methods to create each Syntax Node.")
+task("generate-factory", [factoryGeneratedTs]);
+
+
+// Publish nightly
+var configureNightlyJs = path.join(scriptsDirectory, "configureNightly.js");
+var configureNightlyTs = path.join(scriptsDirectory, "configureNightly.ts");
+var packageJson = "package.json";
+var programTs = path.join(compilerDirectory, "program.ts");
+
+file(configureNightlyTs);
+
+compileFile(/*outfile*/configureNightlyJs,
+            /*sources*/ [configureNightlyTs],
+            /*prereqs*/ [configureNightlyTs],
+            /*prefixes*/ [],
+            /*useBuiltCompiler*/ false,
+            /*noOutFile*/ false,
+            /*generateDeclarations*/ false,
+            /*outDir*/ undefined,
+            /*preserveConstEnums*/ undefined,
+            /*keepComments*/ false,
+            /*noResolve*/ false,
+            /*stripInternal*/ false);
+
+task("setDebugMode", function() {
+    useDebugMode = true;
+});
+
+task("setTransforms", function() {
+    useTransforms = true;
+});
+
+task("configure-nightly", [configureNightlyJs], function() {
+    var cmd = host + " " + configureNightlyJs + " " + packageJson + " " + programTs;
+    console.log(cmd);
+    exec(cmd);
+}, { async: true });
+
+desc("Configure, build, test, and publish the nightly release.");
+task("publish-nightly", ["configure-nightly", "LKG", "clean", "setDebugMode", "runtests"], function () {
+    var cmd = "npm publish --tag next";
+    console.log(cmd);
+    exec(cmd);
+});
+
+var scriptsTsdJson = path.join(scriptsDirectory, "tsd.json");
+file(scriptsTsdJson);
+
+task("tsd-scripts", [scriptsTsdJson], function () {
+    var cmd = "tsd --config " + scriptsTsdJson + " install";
+    console.log(cmd)
+    exec(cmd);
+}, { async: true })
+
+var importDefinitelyTypedTestsDirectory = path.join(scriptsDirectory, "importDefinitelyTypedTests");
+var importDefinitelyTypedTestsJs = path.join(importDefinitelyTypedTestsDirectory, "importDefinitelyTypedTests.js");
+var importDefinitelyTypedTestsTs = path.join(importDefinitelyTypedTestsDirectory, "importDefinitelyTypedTests.ts");
+
+file(importDefinitelyTypedTestsTs);
+file(importDefinitelyTypedTestsJs, ["tsd-scripts", importDefinitelyTypedTestsTs], function () {
+    var cmd = host + " " + LKGCompiler + " -p " + importDefinitelyTypedTestsDirectory;
+    console.log(cmd);
+    exec(cmd);
+}, { async: true });
+
+task("importDefinitelyTypedTests", [importDefinitelyTypedTestsJs], function () {
+    var cmd = host + " " + importDefinitelyTypedTestsJs + " ./ ../DefinitelyTyped";
+    console.log(cmd);
+    exec(cmd);
+}, { async: true });
+
+// Local target to build the compiler and services
+var tscFile = path.join(builtLocalDirectory, compilerFilename);
+compileFile(tscFile, compilerSources, [builtLocalDirectory, copyright].concat(compilerSources), {
+    prefixes: [copyright],
+    useBuiltCompiler: false
+});
+
+var servicesFile = path.join(builtLocalDirectory, "typescriptServices.js");
+var standaloneDefinitionsFile = path.join(builtLocalDirectory, "typescriptServices.d.ts");
+var nodePackageFile = path.join(builtLocalDirectory, "typescript.js");
+var nodeDefinitionsFile = path.join(builtLocalDirectory, "typescript.d.ts");
+var nodeStandaloneDefinitionsFile = path.join(builtLocalDirectory, "typescript_standalone.d.ts");
+
+compileFile(servicesFile, servicesSources, [builtLocalDirectory, copyright].concat(servicesSources), {
+    prefixes: [copyright],
+    useBuiltCompiler: true,
+    noOutFile: false,
+    generateDeclarations: true,
+    outDir: undefined,
+    preserveConstEnums: true,
+    keepComments: true,
+    noResolve: false,
+    stripInternal: true
+},  /*callback*/ function () {
+    jake.cpR(servicesFile, nodePackageFile, {silent: true});
+
+    prependFile(copyright, standaloneDefinitionsFile);
+
+    // Stanalone/web definition file using global 'ts' namespace
+    jake.cpR(standaloneDefinitionsFile, nodeDefinitionsFile, {silent: true});
+    var definitionFileContents = fs.readFileSync(nodeDefinitionsFile).toString();
+
+    // Official node package definition file, pointed to by 'typings' in package.json
+    // Created by appending 'export = ts;' at the end of the standalone file to turn it into an external module
+    var nodeDefinitionsFileContents = definitionFileContents + "\r\nexport = ts;";
+    fs.writeFileSync(nodeDefinitionsFile, nodeDefinitionsFileContents);
+
+    // Node package definition file to be distributed without the package. Created by replacing
+    // 'ts' namespace with '"typescript"' as a module.
+    var nodeStandaloneDefinitionsFileContents = definitionFileContents.replace(/declare (namespace|module) ts/g, 'declare module "typescript"');
+    fs.writeFileSync(nodeStandaloneDefinitionsFile, nodeStandaloneDefinitionsFileContents);
+});
+
+var serverFile = path.join(builtLocalDirectory, "tsserver.js");
+compileFile(serverFile, serverSources,[builtLocalDirectory, copyright].concat(serverSources), {
+    prefixes: [copyright],
+    useBuiltCompiler: true
+});
+
+var lsslFile = path.join(builtLocalDirectory, "tslssl.js");
+compileFile(lsslFile, languageServiceLibrarySources, [builtLocalDirectory, copyright].concat(languageServiceLibrarySources), {
+    prefixes: [copyright],
+    useBuiltCompiler: true,
+    noOutFile: false,
+    generateDeclarations: true
+});
+
+// Local target to build the language service server library
+desc("Builds language service server library");
+task("lssl", [lsslFile]);
+
+// Local target to build the compiler and services
+desc("Builds the full compiler and services");
+task("local", ["generate-diagnostics", "generate-factory", "lib", tscFile, servicesFile, nodeDefinitionsFile, serverFile]);
+
+// Local target to build only tsc.js
+desc("Builds only the compiler");
+task("tsc", ["generate-diagnostics", "generate-factory", "lib", tscFile]);
+
+// Local target to build the compiler and services
+desc("Sets release mode flag");
+task("release", function() {
+    useDebugMode = false;
+});
+
+// Set the default task to "local"
+task("default", ["local"]);
+
+
+// Cleans the built directory
+desc("Cleans the compiler output, declare files, and tests");
+task("clean", function() {
+    jake.rmRf(builtDirectory);
+});
+
+// Generate Markdown spec
+var word2mdJs = path.join(scriptsDirectory, "word2md.js");
+var word2mdTs = path.join(scriptsDirectory, "word2md.ts");
+var specWord = path.join(docDirectory, "TypeScript Language Specification.docx");
+var specMd = path.join(docDirectory, "spec.md");
+
+file(word2mdTs);
+
+// word2md script
+compileFile(word2mdJs, [word2mdTs], [word2mdTs], {
+    useBuiltCompiler: false
+});
+
+// The generated spec.md; built for the 'generate-spec' task
+file(specMd, [word2mdJs, specWord], function () {
+    var specWordFullPath = path.resolve(specWord);
+    var cmd = "cscript //nologo " + word2mdJs + ' "' + specWordFullPath + '" ' + specMd;
+    console.log(cmd);
+    child_process.exec(cmd, function () {
+        complete();
+    });
+}, {async: true});
+
+
+desc("Generates a Markdown version of the Language Specification");
+task("generate-spec", [specMd]);
+
+
+// Makes a new LKG. This target does not build anything, but errors if not all the outputs are present in the built/local directory
+desc("Makes a new LKG out of the built js files");
+task("LKG", ["clean", "release", "local"].concat(libraryTargets), function() {
+    var expectedFiles = [tscFile, servicesFile, serverFile, nodePackageFile, nodeDefinitionsFile, standaloneDefinitionsFile].concat(libraryTargets);
+    var missingFiles = expectedFiles.filter(function (f) {
+        return !fs.existsSync(f);
+    });
+    if (missingFiles.length > 0) {
+        fail("Cannot replace the LKG unless all built targets are present in directory " + builtLocalDirectory +
+                    ". The following files are missing:\n" + missingFiles.join("\n"));
+    }
+    // Copy all the targets into the LKG directory
+    jake.mkdirP(LKGDirectory);
+    for (i in expectedFiles) {
+        jake.cpR(expectedFiles[i], LKGDirectory);
+    }
+    //var resourceDirectories = fs.readdirSync(builtLocalResourcesDirectory).map(function(p) { return path.join(builtLocalResourcesDirectory, p); });
+    //resourceDirectories.map(function(d) {
+    //    jake.cpR(d, LKGResourcesDirectory);
+    //});
+});
+
+// Test directory
+directory(builtLocalDirectory);
+
+// Task to build the tests infrastructure using the built compiler
+var run = path.join(builtLocalDirectory, "run.js");
+compileFile(run, harnessSources, [builtLocalDirectory, tscFile].concat(libraryTargets).concat(harnessSources), {
+    useBuiltCompiler: true,
+    diagnostics: true
+});
+
+var internalTests = "internal/";
+
+var localBaseline = "tests/baselines/local/";
+var refBaseline = "tests/baselines/reference/";
+
+var localRwcBaseline = path.join(internalTests, "baselines/rwc/local");
+var refRwcBaseline = path.join(internalTests, "baselines/rwc/reference");
+
+var localTest262Baseline = path.join(internalTests, "baselines/test262/local");
+var refTest262Baseline = path.join(internalTests, "baselines/test262/reference");
+
+desc("Builds the test infrastructure using the built compiler");
+task("tests", ["local", run].concat(libraryTargets));
+
+function exec(cmd, completeHandler, errorHandler) {
+    var ex = jake.createExec([cmd], {windowsVerbatimArguments: true});
+    // Add listeners for output and error
+    ex.addListener("stdout", function(output) {
+        process.stdout.write(output);
+    });
+    ex.addListener("stderr", function(error) {
+        process.stderr.write(error);
+    });
+    ex.addListener("cmdEnd", function() {
+        if (completeHandler) {
+            completeHandler();
+        }
+        complete();
+    });
+    ex.addListener("error", function(e, status) {
+        if(errorHandler) {
+            errorHandler(e, status);
+        } else {
+            fail("Process exited with code " + status);
+        }
+    });
+
+    ex.run();
+}
+
+function cleanTestDirs() {
+    // Clean the local baselines directory
+    if (fs.existsSync(localBaseline)) {
+        jake.rmRf(localBaseline);
+    }
+
+    // Clean the local Rwc baselines directory
+    if (fs.existsSync(localRwcBaseline)) {
+        jake.rmRf(localRwcBaseline);
+    }
+
+    jake.mkdirP(localRwcBaseline);
+    jake.mkdirP(localTest262Baseline);
+    jake.mkdirP(localBaseline);
+}
+
+// used to pass data from jake command line directly to run.js
+function writeTestConfigFile(tests, light, testConfigFile) {
+    console.log('Running test(s): ' + tests);
+    var testConfigContents = JSON.stringify({ test: [tests], light: light });
+    fs.writeFileSync('test.config', testConfigContents);
+}
+
+function deleteTemporaryProjectOutput() {
+    if (fs.existsSync(path.join(localBaseline, "projectOutput/"))) {
+        jake.rmRf(path.join(localBaseline, "projectOutput/"));
+    }
+}
+
+var testTimeout = 20000;
+desc("Runs the tests using the built run.js file. Syntax is jake runtests. Optional parameters 'host=', 'tests=[regex], reporter=[list|spec|json|<more>]', debug=true.");
+task("runtests", ["build-rules", "tests", builtLocalDirectory], function() {
+    cleanTestDirs();
+    var debug = process.env.debug || process.env.d;
+    var tests = process.env.test || process.env.tests || process.env.t;
+    var light = process.env.light || false;
+    var testConfigFile = 'test.config';
+    if (fs.existsSync(testConfigFile)) {
+        fs.unlinkSync(testConfigFile);
+    }
+
+    if (tests || light) {
+        writeTestConfigFile(tests, light, testConfigFile);
+    }
+
+    if (tests && tests.toLocaleLowerCase() === "rwc") {
+        testTimeout = 100000;
+    }
+
+    var colors = process.env.colors || process.env.color;
+    colors = colors ? ' --no-colors ' : ' --colors ';
+    tests = tests ? ' -g ' + tests : '';
+    var reporter = process.env.reporter || process.env.r || 'mocha-fivemat-progress-reporter';
+    // timeout normally isn't necessary but Travis-CI has been timing out on compiler baselines occasionally
+    // default timeout is 2sec which really should be enough, but maybe we just need a small amount longer
+    var cmd = "mocha" + (debug ? " --debug-brk" : "") + " -R " + reporter + tests + colors + ' -t ' + testTimeout + ' ' + run;
+    console.log(cmd);
+    exec(cmd, function() {
+        deleteTemporaryProjectOutput();
+        var lint = jake.Task['lint'];
+        lint.addListener('complete', function () {
+            complete();
+        });
+        lint.invoke();
+    });
+}, {async: true});
+
+desc("Generates code coverage data via instanbul");
+task("generate-code-coverage", ["tests", builtLocalDirectory], function () {
+    var cmd = 'istanbul cover node_modules/mocha/bin/_mocha -- -R min -t ' + testTimeout + ' ' + run;
+    console.log(cmd);
+    exec(cmd);
+}, { async: true });
+
+// Browser tests
+var nodeServerOutFile = 'tests/webTestServer.js';
+var nodeServerInFile = 'tests/webTestServer.ts';
+compileFile(nodeServerOutFile, [nodeServerInFile], [builtLocalDirectory, tscFile], {
+    useBuiltCompiler: true,
+    noOutFile: true
+});
+
+desc("Runs browserify on run.js to produce a file suitable for running tests in the browser");
+task("browserify", ["tests", builtLocalDirectory, nodeServerOutFile], function() {
+    var cmd = 'browserify built/local/run.js -o built/local/bundle.js';
+    exec(cmd);
+}, {async: true});
+
+desc("Runs the tests using the built run.js file like 'jake runtests'. Syntax is jake runtests-browser. Additional optional parameters tests=[regex], port=, browser=[chrome|IE]");
+task("runtests-browser", ["tests", "browserify", builtLocalDirectory], function() {
+    cleanTestDirs();
+    var host = "node";
+    var port = process.env.port || process.env.p || '8888';
+    var browser = process.env.browser || process.env.b || "IE";
+    var tests = process.env.test || process.env.tests || process.env.t;
+    var light = process.env.light || false;
+    var testConfigFile = 'test.config';
+    if (fs.existsSync(testConfigFile)) {
+        fs.unlinkSync(testConfigFile);
+    }
+    if (tests || light) {
+        writeTestConfigFile(tests, light, testConfigFile);
+    }
+
+    tests = tests ? tests : '';
+    var cmd = host + " tests/webTestServer.js " + port + " " + browser + " " + tests;
+    console.log(cmd);
+    exec(cmd);
+}, {async: true});
+
+function getDiffTool() {
+    var program = process.env['DIFF'];
+    if (!program) {
+        fail("Add the 'DIFF' environment variable to the path of the program you want to use.");
+    }
+    return program;
+}
+
+// Baseline Diff
+desc("Diffs the compiler baselines using the diff tool specified by the 'DIFF' environment variable");
+task('diff', function () {
+    var cmd = '"' +  getDiffTool()  + '" ' + refBaseline + ' ' + localBaseline;
+    console.log(cmd);
+    exec(cmd);
+}, {async: true});
+
+desc("Diffs the RWC baselines using the diff tool specified by the 'DIFF' environment variable");
+task('diff-rwc', function () {
+    var cmd = '"' +  getDiffTool()  + '" ' + refRwcBaseline + ' ' + localRwcBaseline;
+    console.log(cmd);
+    exec(cmd);
+}, {async: true});
+
+desc("Builds the test sources and automation in debug mode");
+task("tests-debug", ["setDebugMode", "tests"]);
+
+
+// Makes the test results the new baseline
+desc("Makes the most recent test results the new baseline, overwriting the old baseline");
+task("baseline-accept", function(hardOrSoft) {
+    if (!hardOrSoft || hardOrSoft == "hard") {
+        jake.rmRf(refBaseline);
+        fs.renameSync(localBaseline, refBaseline);
+    }
+    else if (hardOrSoft == "soft") {
+        var files = jake.readdirR(localBaseline);
+        for (var i in files) {
+            jake.cpR(files[i], refBaseline);
+        }
+        jake.rmRf(path.join(refBaseline, "local"));
+    }
+});
+
+desc("Makes the most recent rwc test results the new baseline, overwriting the old baseline");
+task("baseline-accept-rwc", function() {
+    jake.rmRf(refRwcBaseline);
+    fs.renameSync(localRwcBaseline, refRwcBaseline);
+});
+
+desc("Makes the most recent test262 test results the new baseline, overwriting the old baseline");
+task("baseline-accept-test262", function() {
+    jake.rmRf(refTest262Baseline);
+    fs.renameSync(localTest262Baseline, refTest262Baseline);
+});
+
+
+// Webhost
+var webhostPath = "tests/webhost/webtsc.ts";
+var webhostJsPath = "tests/webhost/webtsc.js";
+compileFile(webhostJsPath, [webhostPath], [tscFile, webhostPath].concat(libraryTargets), {
+    useBuiltCompiler: true
+});
+
+desc("Builds the tsc web host");
+task("webhost", [webhostJsPath], function() {
+    jake.cpR(path.join(builtLocalDirectory, "lib.d.ts"), "tests/webhost/", {silent: true});
+});
+
+// Perf compiler
+var perftscPath = "tests/perftsc.ts";
+var perftscJsPath = "built/local/perftsc.js";
+compileFile(perftscJsPath, [perftscPath], [tscFile, perftscPath, "tests/perfsys.ts"].concat(libraryTargets), {
+    useBuiltCompiler: true
+});
+
+desc("Builds augmented version of the compiler for perf tests");
+task("perftsc", [perftscJsPath]);
+
+// Instrumented compiler
+var loggedIOpath = harnessDirectory + 'loggedIO.ts';
+var loggedIOJsPath = builtLocalDirectory + 'loggedIO.js';
+file(loggedIOJsPath, [builtLocalDirectory, loggedIOpath], function() {
+    var temp = builtLocalDirectory + 'temp';
+    jake.mkdirP(temp);
+    var options = "--outdir " + temp + ' ' + loggedIOpath;
+    var cmd = host + " " + LKGDirectory + compilerFilename + " " + options + " ";
+    console.log(cmd + "\n");
+    var ex = jake.createExec([cmd]);
+    ex.addListener("cmdEnd", function() {
+        fs.renameSync(temp + '/harness/loggedIO.js', loggedIOJsPath);
+        jake.rmRf(temp);
+        complete();
+    });
+    ex.run();
+}, {async: true});
+
+var instrumenterPath = harnessDirectory + 'instrumenter.ts';
+var instrumenterJsPath = builtLocalDirectory + 'instrumenter.js';
+compileFile(instrumenterJsPath, [instrumenterPath], [tscFile, instrumenterPath].concat(libraryTargets), {
+    useBuiltCompiler: true
+});
+
+desc("Builds an instrumented tsc.js");
+task('tsc-instrumented', [loggedIOJsPath, instrumenterJsPath, tscFile], function() {
+    var cmd = host + ' ' + instrumenterJsPath + ' record iocapture ' + builtLocalDirectory + compilerFilename;
+    console.log(cmd);
+    var ex = jake.createExec([cmd]);
+    ex.addListener("cmdEnd", function() {
+        complete();
+    });
+    ex.run();
+}, { async: true });
+
+desc("Updates the sublime plugin's tsserver");
+task("update-sublime", ["local", serverFile], function() {
+    jake.cpR(serverFile, "../TypeScript-Sublime-Plugin/tsserver/");
+    jake.cpR(serverFile + ".map", "../TypeScript-Sublime-Plugin/tsserver/");
+});
+
+var tslintRuleDir = "scripts/tslint";
+var tslintRules = ([
+    "nextLineRule",
+    "noNullRule",
+    "booleanTriviaRule"
+]);
+var tslintRulesFiles = tslintRules.map(function(p) {
+    return path.join(tslintRuleDir, p + ".ts");
+});
+var tslintRulesOutFiles = tslintRules.map(function(p) {
+    return path.join(builtLocalDirectory, "tslint", p + ".js");
+});
+desc("Compiles tslint rules to js");
+task("build-rules", tslintRulesOutFiles);
+tslintRulesFiles.forEach(function(ruleFile, i) {
+    compileFile(tslintRulesOutFiles[i], [ruleFile], [ruleFile], [], /*useBuiltCompiler*/ false, /*noOutFile*/ true, /*generateDeclarations*/ false, path.join(builtLocalDirectory, "tslint")); 
+});
+
+function getLinterOptions() {
+    return {
+        configuration: require("./tslint.json"),
+        formatter: "prose",
+        formattersDirectory: undefined,
+        rulesDirectory: "built/local/tslint"
+    };
+}
+
+function lintFileContents(options, path, contents) {
+    var ll = new Linter(path, contents, options);
+    return ll.lint();
+}
+
+function lintFile(options, path) {
+    var contents = fs.readFileSync(path, "utf8");
+    return lintFileContents(options, path, contents);
+}
+
+function lintFileAsync(options, path, cb) {
+    fs.readFile(path, "utf8", function(err, contents) {
+        if (err) {
+            return cb(err);
+        }
+        var result = lintFileContents(options, path, contents);
+        cb(undefined, result);
+    });
+}
+
+var lintTargets = compilerSources.concat(harnessCoreSources);
+
+desc("Runs tslint on the compiler sources");
+task("lint", ["build-rules"], function() {
+    var lintOptions = getLinterOptions();
+    for (var i in lintTargets) {
+        var result = lintFile(lintOptions, lintTargets[i]);
+        if (result.failureCount > 0) {
+            console.log(result.output);
+            fail('Linter errors.', result.failureCount);
+        }
+    }
+});
+
+/**
+ * This is required because file watches on Windows get fires _twice_
+ * when a file changes on some node/windows version configuations
+ * (node v4 and win 10, for example). By not running a lint for a file
+ * which already has a pending lint, we avoid duplicating our work.
+ * (And avoid printing duplicate results!)
+ */
+var lintSemaphores = {};
+
+function lintWatchFile(filename) {
+    fs.watch(filename, {persistent: true}, function(event) {
+        if (event !== "change") {
+            return;
+        }
+     
+        if (!lintSemaphores[filename]) {
+            lintSemaphores[filename] = true;
+            lintFileAsync(getLinterOptions(), filename, function(err, result) {
+                delete lintSemaphores[filename];
+                if (err) {
+                    console.log(err);
+                    return;
+                }
+                if (result.failureCount > 0) {
+                    console.log("***Lint failure***");
+                    for (var i = 0; i < result.failures.length; i++) {
+                        var failure = result.failures[i];
+                        var start = failure.startPosition.lineAndCharacter;
+                        var end = failure.endPosition.lineAndCharacter;
+                        console.log("warning " + filename + " (" + (start.line + 1) + "," + (start.character + 1) + "," + (end.line + 1) + "," + (end.character + 1) + "): " + failure.failure);
+                    }
+                    console.log("*** Total " + result.failureCount + " failures.");
+                }
+            });
+        }
+    });
+}
+
+desc("Watches files for changes to rerun a lint pass");
+task("lint-server", ["build-rules"], function() {
+    console.log("Watching ./src for changes to linted files");
+    for (var i = 0; i < lintTargets.length; i++) {
+        lintWatchFile(lintTargets[i]);
+    }
+});