tests/cases/compiler/interfaceImplementation6.ts(9,7): error TS2421: Class 'C2' incorrectly implements interface 'I1':
  Private property 'item' cannot be reimplemented.
tests/cases/compiler/interfaceImplementation6.ts(13,7): error TS2421: Class 'C3' incorrectly implements interface 'I1':
  Property 'item' is missing in type 'C3'.


==== tests/cases/compiler/interfaceImplementation6.ts (2 errors) ====
    interface I1 {
        item:number;
    }
    
    class C1 implements I1 {
        public item:number;
    }
    
    class C2 implements I1 {
          ~~
<<<<<<< HEAD
!!! Class 'C2' incorrectly implements interface 'I1':
!!!   Property 'item' is private in type 'C2' but not in type 'I1'.
=======
!!! error TS2421: Class 'C2' incorrectly implements interface 'I1':
!!! error TS2421:   Private property 'item' cannot be reimplemented.
>>>>>>> d867cecf
        private item:number;
    }
    
    class C3 implements I1 {
          ~~
!!! error TS2421: Class 'C3' incorrectly implements interface 'I1':
!!! error TS2421:   Property 'item' is missing in type 'C3'.
        constructor() {
           var item: number;
        }
    }
     
    export class Test {
        private pt: I1 = { item: 1 };
    }
    
    
    <|MERGE_RESOLUTION|>--- conflicted
+++ resolved
@@ -1,42 +1,37 @@
-tests/cases/compiler/interfaceImplementation6.ts(9,7): error TS2421: Class 'C2' incorrectly implements interface 'I1':
-  Private property 'item' cannot be reimplemented.
-tests/cases/compiler/interfaceImplementation6.ts(13,7): error TS2421: Class 'C3' incorrectly implements interface 'I1':
-  Property 'item' is missing in type 'C3'.
-
-
-==== tests/cases/compiler/interfaceImplementation6.ts (2 errors) ====
-    interface I1 {
-        item:number;
-    }
-    
-    class C1 implements I1 {
-        public item:number;
-    }
-    
-    class C2 implements I1 {
-          ~~
-<<<<<<< HEAD
-!!! Class 'C2' incorrectly implements interface 'I1':
-!!!   Property 'item' is private in type 'C2' but not in type 'I1'.
-=======
-!!! error TS2421: Class 'C2' incorrectly implements interface 'I1':
-!!! error TS2421:   Private property 'item' cannot be reimplemented.
->>>>>>> d867cecf
-        private item:number;
-    }
-    
-    class C3 implements I1 {
-          ~~
-!!! error TS2421: Class 'C3' incorrectly implements interface 'I1':
-!!! error TS2421:   Property 'item' is missing in type 'C3'.
-        constructor() {
-           var item: number;
-        }
-    }
-     
-    export class Test {
-        private pt: I1 = { item: 1 };
-    }
-    
-    
+tests/cases/compiler/interfaceImplementation6.ts(9,7): error TS2421: Class 'C2' incorrectly implements interface 'I1':
+  Property 'item' is private in type 'C2' but not in type 'I1'.
+tests/cases/compiler/interfaceImplementation6.ts(13,7): error TS2421: Class 'C3' incorrectly implements interface 'I1':
+  Property 'item' is missing in type 'C3'.
+
+
+==== tests/cases/compiler/interfaceImplementation6.ts (2 errors) ====
+    interface I1 {
+        item:number;
+    }
+    
+    class C1 implements I1 {
+        public item:number;
+    }
+    
+    class C2 implements I1 {
+          ~~
+!!! error TS2421: Class 'C2' incorrectly implements interface 'I1':
+!!! error TS2421:   Property 'item' is private in type 'C2' but not in type 'I1'.
+        private item:number;
+    }
+    
+    class C3 implements I1 {
+          ~~
+!!! error TS2421: Class 'C3' incorrectly implements interface 'I1':
+!!! error TS2421:   Property 'item' is missing in type 'C3'.
+        constructor() {
+           var item: number;
+        }
+    }
+     
+    export class Test {
+        private pt: I1 = { item: 1 };
+    }
+    
+    
     