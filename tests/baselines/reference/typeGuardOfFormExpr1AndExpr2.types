--- conflicted
+++ resolved
@@ -1,158 +1,149 @@
-=== tests/cases/conformance/expressions/typeGuards/typeGuardOfFormExpr1AndExpr2.ts ===
-var str: string;
->str : string
-
-var bool: boolean;
->bool : boolean
-
-var num: number;
->num : number
-
-var strOrNum: string | number;
->strOrNum : string | number
-
-var strOrNumOrBool: string | number | boolean;
->strOrNumOrBool : string | number | boolean
-
-var numOrBool: number | boolean;
->numOrBool : number | boolean
-
-class C { private p; }
->C : C
->p : any
-
-var c: C;
->c : C
->C : C
-
-var cOrBool: C| boolean;
->cOrBool : C | boolean
->C : C
-
-var strOrNumOrBoolOrC: string | number | boolean | C;
->strOrNumOrBoolOrC : string | number | boolean | C
->C : C
-
-// A type guard of the form expr1 && expr2
-//  - when true, narrows the type of x by expr1 when true and then by expr2 when true, or
-//  - when false, narrows the type of x to T1 | T2, where T1 is the type of x narrowed by expr1 when 
-//    false, and T2 is the type of x narrowed by expr1 when true and then by expr2 when false.
-
-// (typeguard1 && typeguard2)
-if (typeof strOrNumOrBool !== "string" && typeof strOrNumOrBool !== "number") {
->typeof strOrNumOrBool !== "string" && typeof strOrNumOrBool !== "number" : boolean
->typeof strOrNumOrBool !== "string" : boolean
->typeof strOrNumOrBool : string
->strOrNumOrBool : string | number | boolean
->"string" : "string"
->typeof strOrNumOrBool !== "number" : boolean
->typeof strOrNumOrBool : string
->strOrNumOrBool : number | boolean
->"number" : "number"
-
-    bool = strOrNumOrBool; // boolean
->bool = strOrNumOrBool : boolean
->bool : boolean
->strOrNumOrBool : boolean
-}
-else {
-    strOrNum = strOrNumOrBool; // string | number
->strOrNum = strOrNumOrBool : string | number
->strOrNum : string | number
->strOrNumOrBool : string | number
-}
-// (typeguard1 && typeguard2 && typeguard3)
-if (typeof strOrNumOrBoolOrC !== "string" && typeof strOrNumOrBoolOrC !== "number" && typeof strOrNumOrBoolOrC !== "boolean") {
->typeof strOrNumOrBoolOrC !== "string" && typeof strOrNumOrBoolOrC !== "number" && typeof strOrNumOrBoolOrC !== "boolean" : boolean
->typeof strOrNumOrBoolOrC !== "string" && typeof strOrNumOrBoolOrC !== "number" : boolean
->typeof strOrNumOrBoolOrC !== "string" : boolean
->typeof strOrNumOrBoolOrC : string
->strOrNumOrBoolOrC : string | number | boolean | C
->"string" : "string"
->typeof strOrNumOrBoolOrC !== "number" : boolean
->typeof strOrNumOrBoolOrC : string
->strOrNumOrBoolOrC : number | boolean | C
->"number" : "number"
->typeof strOrNumOrBoolOrC !== "boolean" : boolean
->typeof strOrNumOrBoolOrC : string
->strOrNumOrBoolOrC : boolean | C
->"boolean" : "boolean"
-
-    c = strOrNumOrBoolOrC; // C
->c = strOrNumOrBoolOrC : C
->c : C
->strOrNumOrBoolOrC : C
-}
-else {
-    strOrNumOrBool = strOrNumOrBoolOrC; // string | number | boolean
->strOrNumOrBool = strOrNumOrBoolOrC : string | number | boolean
->strOrNumOrBool : string | number | boolean
->strOrNumOrBoolOrC : string | number | boolean
-}
-// (typeguard1 && typeguard2 && typeguard11(onAnotherType))
-if (typeof strOrNumOrBoolOrC !== "string" && typeof strOrNumOrBoolOrC !== "number" && typeof strOrNumOrBool === "boolean") {
->typeof strOrNumOrBoolOrC !== "string" && typeof strOrNumOrBoolOrC !== "number" && typeof strOrNumOrBool === "boolean" : boolean
->typeof strOrNumOrBoolOrC !== "string" && typeof strOrNumOrBoolOrC !== "number" : boolean
->typeof strOrNumOrBoolOrC !== "string" : boolean
->typeof strOrNumOrBoolOrC : string
-<<<<<<< HEAD
->strOrNumOrBoolOrC : string | number | boolean | C
->"string" : "string"
->typeof strOrNumOrBoolOrC !== "number" : boolean
->typeof strOrNumOrBoolOrC : string
->strOrNumOrBoolOrC : number | boolean | C
->"number" : "number"
-=======
->strOrNumOrBoolOrC : C | string | number | boolean
->"string" : string
->typeof strOrNumOrBoolOrC !== "number" : boolean
->typeof strOrNumOrBoolOrC : string
->strOrNumOrBoolOrC : C | number | boolean
->"number" : string
->>>>>>> cdf4cded
->typeof strOrNumOrBool === "boolean" : boolean
->typeof strOrNumOrBool : string
->strOrNumOrBool : string | number | boolean
->"boolean" : "boolean"
-
-    cOrBool = strOrNumOrBoolOrC; // C | boolean
->cOrBool = strOrNumOrBoolOrC : C | boolean
->cOrBool : C | boolean
->strOrNumOrBoolOrC : C | boolean
-
-    bool = strOrNumOrBool; // boolean
->bool = strOrNumOrBool : boolean
->bool : boolean
->strOrNumOrBool : boolean
-}
-else {
-    var r1: string | number | boolean | C = strOrNumOrBoolOrC; // string | number | boolean | C
->r1 : string | number | boolean | C
->C : C
->strOrNumOrBoolOrC : string | number | C | boolean
-
-    var r2: string | number | boolean = strOrNumOrBool;
->r2 : string | number | boolean
->strOrNumOrBool : string | number | boolean
-}
-// (typeguard1) && simpleExpr
-if (typeof strOrNumOrBool !== "string" && numOrBool !== strOrNumOrBool) {
->typeof strOrNumOrBool !== "string" && numOrBool !== strOrNumOrBool : boolean
->typeof strOrNumOrBool !== "string" : boolean
->typeof strOrNumOrBool : string
->strOrNumOrBool : string | number | boolean
->"string" : "string"
->numOrBool !== strOrNumOrBool : boolean
->numOrBool : number | boolean
->strOrNumOrBool : number | boolean
-
-    numOrBool = strOrNumOrBool; // number | boolean
->numOrBool = strOrNumOrBool : number | boolean
->numOrBool : number | boolean
->strOrNumOrBool : number | boolean
-}
-else {
-    var r3: string | number | boolean = strOrNumOrBool; // string | number | boolean
->r3 : string | number | boolean
->strOrNumOrBool : string | number | boolean
-}
+=== tests/cases/conformance/expressions/typeGuards/typeGuardOfFormExpr1AndExpr2.ts ===
+var str: string;
+>str : string
+
+var bool: boolean;
+>bool : boolean
+
+var num: number;
+>num : number
+
+var strOrNum: string | number;
+>strOrNum : string | number
+
+var strOrNumOrBool: string | number | boolean;
+>strOrNumOrBool : string | number | boolean
+
+var numOrBool: number | boolean;
+>numOrBool : number | boolean
+
+class C { private p; }
+>C : C
+>p : any
+
+var c: C;
+>c : C
+>C : C
+
+var cOrBool: C| boolean;
+>cOrBool : C | boolean
+>C : C
+
+var strOrNumOrBoolOrC: string | number | boolean | C;
+>strOrNumOrBoolOrC : string | number | boolean | C
+>C : C
+
+// A type guard of the form expr1 && expr2
+//  - when true, narrows the type of x by expr1 when true and then by expr2 when true, or
+//  - when false, narrows the type of x to T1 | T2, where T1 is the type of x narrowed by expr1 when 
+//    false, and T2 is the type of x narrowed by expr1 when true and then by expr2 when false.
+
+// (typeguard1 && typeguard2)
+if (typeof strOrNumOrBool !== "string" && typeof strOrNumOrBool !== "number") {
+>typeof strOrNumOrBool !== "string" && typeof strOrNumOrBool !== "number" : boolean
+>typeof strOrNumOrBool !== "string" : boolean
+>typeof strOrNumOrBool : string
+>strOrNumOrBool : string | number | boolean
+>"string" : "string"
+>typeof strOrNumOrBool !== "number" : boolean
+>typeof strOrNumOrBool : string
+>strOrNumOrBool : number | boolean
+>"number" : "number"
+
+    bool = strOrNumOrBool; // boolean
+>bool = strOrNumOrBool : boolean
+>bool : boolean
+>strOrNumOrBool : boolean
+}
+else {
+    strOrNum = strOrNumOrBool; // string | number
+>strOrNum = strOrNumOrBool : string | number
+>strOrNum : string | number
+>strOrNumOrBool : string | number
+}
+// (typeguard1 && typeguard2 && typeguard3)
+if (typeof strOrNumOrBoolOrC !== "string" && typeof strOrNumOrBoolOrC !== "number" && typeof strOrNumOrBoolOrC !== "boolean") {
+>typeof strOrNumOrBoolOrC !== "string" && typeof strOrNumOrBoolOrC !== "number" && typeof strOrNumOrBoolOrC !== "boolean" : boolean
+>typeof strOrNumOrBoolOrC !== "string" && typeof strOrNumOrBoolOrC !== "number" : boolean
+>typeof strOrNumOrBoolOrC !== "string" : boolean
+>typeof strOrNumOrBoolOrC : string
+>strOrNumOrBoolOrC : string | number | boolean | C
+>"string" : "string"
+>typeof strOrNumOrBoolOrC !== "number" : boolean
+>typeof strOrNumOrBoolOrC : string
+>strOrNumOrBoolOrC : number | boolean | C
+>"number" : "number"
+>typeof strOrNumOrBoolOrC !== "boolean" : boolean
+>typeof strOrNumOrBoolOrC : string
+>strOrNumOrBoolOrC : boolean | C
+>"boolean" : "boolean"
+
+    c = strOrNumOrBoolOrC; // C
+>c = strOrNumOrBoolOrC : C
+>c : C
+>strOrNumOrBoolOrC : C
+}
+else {
+    strOrNumOrBool = strOrNumOrBoolOrC; // string | number | boolean
+>strOrNumOrBool = strOrNumOrBoolOrC : string | number | boolean
+>strOrNumOrBool : string | number | boolean
+>strOrNumOrBoolOrC : string | number | boolean
+}
+// (typeguard1 && typeguard2 && typeguard11(onAnotherType))
+if (typeof strOrNumOrBoolOrC !== "string" && typeof strOrNumOrBoolOrC !== "number" && typeof strOrNumOrBool === "boolean") {
+>typeof strOrNumOrBoolOrC !== "string" && typeof strOrNumOrBoolOrC !== "number" && typeof strOrNumOrBool === "boolean" : boolean
+>typeof strOrNumOrBoolOrC !== "string" && typeof strOrNumOrBoolOrC !== "number" : boolean
+>typeof strOrNumOrBoolOrC !== "string" : boolean
+>typeof strOrNumOrBoolOrC : string
+>strOrNumOrBoolOrC : C | string | number | boolean
+>"string" : "string"
+>typeof strOrNumOrBoolOrC !== "number" : boolean
+>typeof strOrNumOrBoolOrC : string
+>strOrNumOrBoolOrC : C | number | boolean
+>"number" : "number"
+>typeof strOrNumOrBool === "boolean" : boolean
+>typeof strOrNumOrBool : string
+>strOrNumOrBool : string | number | boolean
+>"boolean" : "boolean"
+
+    cOrBool = strOrNumOrBoolOrC; // C | boolean
+>cOrBool = strOrNumOrBoolOrC : C | boolean
+>cOrBool : C | boolean
+>strOrNumOrBoolOrC : C | boolean
+
+    bool = strOrNumOrBool; // boolean
+>bool = strOrNumOrBool : boolean
+>bool : boolean
+>strOrNumOrBool : boolean
+}
+else {
+    var r1: string | number | boolean | C = strOrNumOrBoolOrC; // string | number | boolean | C
+>r1 : string | number | boolean | C
+>C : C
+>strOrNumOrBoolOrC : string | number | C | boolean
+
+    var r2: string | number | boolean = strOrNumOrBool;
+>r2 : string | number | boolean
+>strOrNumOrBool : string | number | boolean
+}
+// (typeguard1) && simpleExpr
+if (typeof strOrNumOrBool !== "string" && numOrBool !== strOrNumOrBool) {
+>typeof strOrNumOrBool !== "string" && numOrBool !== strOrNumOrBool : boolean
+>typeof strOrNumOrBool !== "string" : boolean
+>typeof strOrNumOrBool : string
+>strOrNumOrBool : string | number | boolean
+>"string" : "string"
+>numOrBool !== strOrNumOrBool : boolean
+>numOrBool : number | boolean
+>strOrNumOrBool : number | boolean
+
+    numOrBool = strOrNumOrBool; // number | boolean
+>numOrBool = strOrNumOrBool : number | boolean
+>numOrBool : number | boolean
+>strOrNumOrBool : number | boolean
+}
+else {
+    var r3: string | number | boolean = strOrNumOrBool; // string | number | boolean
+>r3 : string | number | boolean
+>strOrNumOrBool : string | number | boolean
+}