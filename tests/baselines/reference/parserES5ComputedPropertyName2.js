--- conflicted
+++ resolved
@@ -1,13 +1,8 @@
-//// [parserES5ComputedPropertyName2.ts]
-var v = { [e]: 1 };
-
-//// [parserES5ComputedPropertyName2.js]
-<<<<<<< HEAD
-var v = (_a = {}, _a[e] =
-    1, _a);
-=======
-var v = (_a = {},
-    _a[e] = 1,
-    _a);
->>>>>>> 7b22880b
-var _a;
+//// [parserES5ComputedPropertyName2.ts]
+var v = { [e]: 1 };
+
+//// [parserES5ComputedPropertyName2.js]
+var v = (_a = {},
+    _a[e] = 1,
+    _a);
+var _a;