--- conflicted
+++ resolved
@@ -1,25 +1,20 @@
-=== tests/cases/compiler/controlFlowDestructuringParameters.ts ===
-// Repro for #8376
-
-
-[{ x: 1 }].map(
->[{ x: 1 }].map(  ({ x }) => x) : number[]
->[{ x: 1 }].map : <U>(this: { x: number; }[], callbackfn: (value: { x: number; }, index: number, array: { x: number; }[]) => U, thisArg?: any) => U[]
->[{ x: 1 }] : { x: number; }[]
->{ x: 1 } : { x: number; }
->x : number
-<<<<<<< HEAD
->1 : number
->map : <U>(this: { x: number; }[], callbackfn: (value: { x: number; }, index: number, array: { x: number; }[]) => U, thisArg?: any) => U[]
-=======
->1 : 1
->map : <U>(callbackfn: (value: { x: number; }, index: number, array: { x: number; }[]) => U, thisArg?: any) => U[]
->>>>>>> 02334d85
-
-  ({ x }) => x
->({ x }) => x : ({x}: { x: number; }) => number
->x : number
->x : number
-
-);
-
+=== tests/cases/compiler/controlFlowDestructuringParameters.ts ===
+// Repro for #8376
+
+
+[{ x: 1 }].map(
+>[{ x: 1 }].map(  ({ x }) => x) : number[]
+>[{ x: 1 }].map : <U>(this: { x: number; }[], callbackfn: (value: { x: number; }, index: number, array: { x: number; }[]) => U, thisArg?: any) => U[]
+>[{ x: 1 }] : { x: number; }[]
+>{ x: 1 } : { x: number; }
+>x : number
+>1 : 1
+>map : <U>(this: { x: number; }[], callbackfn: (value: { x: number; }, index: number, array: { x: number; }[]) => U, thisArg?: any) => U[]
+
+  ({ x }) => x
+>({ x }) => x : ({x}: { x: number; }) => number
+>x : number
+>x : number
+
+);
+