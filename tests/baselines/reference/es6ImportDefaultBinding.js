--- conflicted
+++ resolved
@@ -1,37 +1,25 @@
-//// [tests/cases/compiler/es6ImportDefaultBinding.ts] ////
-
-//// [es6ImportDefaultBinding_0.ts]
+//// [tests/cases/compiler/es6ImportDefaultBinding.ts] ////
+
+//// [es6ImportDefaultBinding_0.ts]
 
 var a = 10;
 export = a;
-
-//// [es6ImportDefaultBinding_1.ts]
+
+//// [es6ImportDefaultBinding_1.ts]
 import defaultBinding from "es6ImportDefaultBinding_0";
-<<<<<<< HEAD
 var x = defaultBinding;
 import defaultBinding2 from "es6ImportDefaultBinding_0"; // elide this import since defaultBinding2 is not used
-
-
-//// [es6ImportDefaultBinding_0.js]
-var a = 10;
-module.exports = a;
-//// [es6ImportDefaultBinding_1.js]
-var defaultBinding = require("es6ImportDefaultBinding_0");
-var x = defaultBinding;
-
-
-//// [es6ImportDefaultBinding_0.d.ts]
-declare var a: number;
-export = a;
-=======
-
-
-//// [es6ImportDefaultBinding_0.js]
-export var a = 10;
-//// [es6ImportDefaultBinding_1.js]
-
-
-//// [es6ImportDefaultBinding_0.d.ts]
-export declare var a: number;
->>>>>>> 42a0c346
-//// [es6ImportDefaultBinding_1.d.ts]
+
+
+//// [es6ImportDefaultBinding_0.js]
+var a = 10;
+export default a;
+//// [es6ImportDefaultBinding_1.js]
+import defaultBinding from "es6ImportDefaultBinding_0";
+var x = defaultBinding;
+
+
+//// [es6ImportDefaultBinding_0.d.ts]
+declare var a: number;
+export = a;
+//// [es6ImportDefaultBinding_1.d.ts]