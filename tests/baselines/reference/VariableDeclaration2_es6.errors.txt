<<<<<<< HEAD
tests/cases/conformance/es6/variableDeclarations/VariableDeclaration2_es6.ts(1,1): error TS1154: 'const' declarations are only available when targeting ECMAScript 6 and higher.
=======
tests/cases/conformance/es6/variableDeclarations/VariableDeclaration2_es6.ts(1,7): error TS1154: 'const' declarations are only available when targeting ECMAScript 6 and higher.
tests/cases/conformance/es6/variableDeclarations/VariableDeclaration2_es6.ts(1,7): error TS1155: 'const' declarations must be initialized
>>>>>>> 1776734e


==== tests/cases/conformance/es6/variableDeclarations/VariableDeclaration2_es6.ts (2 errors) ====
    const a
<<<<<<< HEAD
    ~~~~~
!!! error TS1154: 'const' declarations are only available when targeting ECMAScript 6 and higher.
=======
          ~
!!! error TS1154: 'const' declarations are only available when targeting ECMAScript 6 and higher.
          ~
!!! error TS1155: 'const' declarations must be initialized
>>>>>>> 1776734e
<|MERGE_RESOLUTION|>--- conflicted
+++ resolved
@@ -1,19 +1,10 @@
-<<<<<<< HEAD
-tests/cases/conformance/es6/variableDeclarations/VariableDeclaration2_es6.ts(1,1): error TS1154: 'const' declarations are only available when targeting ECMAScript 6 and higher.
-=======
-tests/cases/conformance/es6/variableDeclarations/VariableDeclaration2_es6.ts(1,7): error TS1154: 'const' declarations are only available when targeting ECMAScript 6 and higher.
-tests/cases/conformance/es6/variableDeclarations/VariableDeclaration2_es6.ts(1,7): error TS1155: 'const' declarations must be initialized
->>>>>>> 1776734e
-
-
-==== tests/cases/conformance/es6/variableDeclarations/VariableDeclaration2_es6.ts (2 errors) ====
-    const a
-<<<<<<< HEAD
-    ~~~~~
-!!! error TS1154: 'const' declarations are only available when targeting ECMAScript 6 and higher.
-=======
-          ~
-!!! error TS1154: 'const' declarations are only available when targeting ECMAScript 6 and higher.
-          ~
-!!! error TS1155: 'const' declarations must be initialized
->>>>>>> 1776734e
+tests/cases/conformance/es6/variableDeclarations/VariableDeclaration2_es6.ts(1,1): error TS1154: 'const' declarations are only available when targeting ECMAScript 6 and higher.
+tests/cases/conformance/es6/variableDeclarations/VariableDeclaration2_es6.ts(1,7): error TS1155: 'const' declarations must be initialized
+
+
+==== tests/cases/conformance/es6/variableDeclarations/VariableDeclaration2_es6.ts (2 errors) ====
+    const a
+    ~~~~~
+!!! error TS1154: 'const' declarations are only available when targeting ECMAScript 6 and higher.
+          ~
+!!! error TS1155: 'const' declarations must be initialized