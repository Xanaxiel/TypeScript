=== tests/cases/conformance/es6/for-ofStatements/for-of57.ts ===
var iter: Iterable<number>;
>iter : Symbol(iter, Decl(for-of57.ts, 0, 3))
<<<<<<< HEAD
>Iterable : Symbol(Iterable, Decl(lib.d.ts, 1675, 1))
=======
>Iterable : Symbol(Iterable, Decl(lib.d.ts, 1668, 1))
>>>>>>> 4fd3bcff

for (let num of iter) { }
>num : Symbol(num, Decl(for-of57.ts, 1, 8))
>iter : Symbol(iter, Decl(for-of57.ts, 0, 3))

<|MERGE_RESOLUTION|>--- conflicted
+++ resolved
@@ -1,13 +1,9 @@
-=== tests/cases/conformance/es6/for-ofStatements/for-of57.ts ===
-var iter: Iterable<number>;
->iter : Symbol(iter, Decl(for-of57.ts, 0, 3))
-<<<<<<< HEAD
->Iterable : Symbol(Iterable, Decl(lib.d.ts, 1675, 1))
-=======
->Iterable : Symbol(Iterable, Decl(lib.d.ts, 1668, 1))
->>>>>>> 4fd3bcff
-
-for (let num of iter) { }
->num : Symbol(num, Decl(for-of57.ts, 1, 8))
->iter : Symbol(iter, Decl(for-of57.ts, 0, 3))
-
+=== tests/cases/conformance/es6/for-ofStatements/for-of57.ts ===
+var iter: Iterable<number>;
+>iter : Symbol(iter, Decl(for-of57.ts, 0, 3))
+>Iterable : Symbol(Iterable, Decl(lib.d.ts, 1680, 1))
+
+for (let num of iter) { }
+>num : Symbol(num, Decl(for-of57.ts, 1, 8))
+>iter : Symbol(iter, Decl(for-of57.ts, 0, 3))
+