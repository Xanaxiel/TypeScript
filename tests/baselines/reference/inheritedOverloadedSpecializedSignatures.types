--- conflicted
+++ resolved
@@ -1,151 +1,146 @@
-=== tests/cases/compiler/inheritedOverloadedSpecializedSignatures.ts ===
-interface A {
->A : A
-
-  (key:string):void;
->key : string
-}
-
-interface B extends A {
->B : B
->A : A
-
-  (key:'foo'):string;
->key : "foo"
-}
-
-var b:B;
->b : B
->B : B
-
-// Should not error
-b('foo').charAt(0);
->b('foo').charAt(0) : string
->b('foo').charAt : (this: String, pos: number) => string
->b('foo') : string
->b : B
->'foo' : "foo"
-<<<<<<< HEAD
->charAt : (this: String, pos: number) => string
->0 : number
-=======
->charAt : (pos: number) => string
->0 : 0
->>>>>>> 02334d85
-
-interface A {
->A : A
-
-    (x: 'A1'): string;
->x : "A1"
-
-    (x: string): void;
->x : string
-}
-
-interface B extends A {
->B : B
->A : A
-
-    (x: 'B1'): number;
->x : "B1"
-}
-
-interface A {
->A : A
-
-    (x: 'A2'): boolean;
->x : "A2"
-}
-
-interface B  {
->B : B
-
-    (x: 'B2'): string[];
->x : "B2"
-}
-
-interface C1 extends B {
->C1 : C1
->B : B
-
-	(x: 'C1'): number[];
->x : "C1"
-}
-
-interface C2 extends B {
->C2 : C2
->B : B
-
-	(x: 'C2'): boolean[];
->x : "C2"
-}
-
-interface C extends C1, C2 {
->C : C
->C1 : C1
->C2 : C2
-
-	(x: 'C'): string;
->x : "C"
-}
-
-var c: C;
->c : C
->C : C
-
-// none of these lines should error
-var x1: string[] = c('B2');
->x1 : string[]
->c('B2') : string[]
->c : C
->'B2' : "B2"
-
-var x2: number = c('B1');
->x2 : number
->c('B1') : number
->c : C
->'B1' : "B1"
-
-var x3: boolean = c('A2');
->x3 : boolean
->c('A2') : boolean
->c : C
->'A2' : "A2"
-
-var x4: string = c('A1');
->x4 : string
->c('A1') : string
->c : C
->'A1' : "A1"
-
-var x5: void = c('A0');
->x5 : void
->c('A0') : void
->c : C
->'A0' : "A0"
-
-var x6: number[] = c('C1');
->x6 : number[]
->c('C1') : number[]
->c : C
->'C1' : "C1"
-
-var x7: boolean[] = c('C2');
->x7 : boolean[]
->c('C2') : boolean[]
->c : C
->'C2' : "C2"
-
-var x8: string = c('C');
->x8 : string
->c('C') : string
->c : C
->'C' : "C"
-
-var x9: void = c('generic');
->x9 : void
->c('generic') : void
->c : C
->'generic' : "generic"
-
+=== tests/cases/compiler/inheritedOverloadedSpecializedSignatures.ts ===
+interface A {
+>A : A
+
+  (key:string):void;
+>key : string
+}
+
+interface B extends A {
+>B : B
+>A : A
+
+  (key:'foo'):string;
+>key : "foo"
+}
+
+var b:B;
+>b : B
+>B : B
+
+// Should not error
+b('foo').charAt(0);
+>b('foo').charAt(0) : string
+>b('foo').charAt : (this: String, pos: number) => string
+>b('foo') : string
+>b : B
+>'foo' : "foo"
+>charAt : (this: String, pos: number) => string
+>0 : 0
+
+interface A {
+>A : A
+
+    (x: 'A1'): string;
+>x : "A1"
+
+    (x: string): void;
+>x : string
+}
+
+interface B extends A {
+>B : B
+>A : A
+
+    (x: 'B1'): number;
+>x : "B1"
+}
+
+interface A {
+>A : A
+
+    (x: 'A2'): boolean;
+>x : "A2"
+}
+
+interface B  {
+>B : B
+
+    (x: 'B2'): string[];
+>x : "B2"
+}
+
+interface C1 extends B {
+>C1 : C1
+>B : B
+
+	(x: 'C1'): number[];
+>x : "C1"
+}
+
+interface C2 extends B {
+>C2 : C2
+>B : B
+
+	(x: 'C2'): boolean[];
+>x : "C2"
+}
+
+interface C extends C1, C2 {
+>C : C
+>C1 : C1
+>C2 : C2
+
+	(x: 'C'): string;
+>x : "C"
+}
+
+var c: C;
+>c : C
+>C : C
+
+// none of these lines should error
+var x1: string[] = c('B2');
+>x1 : string[]
+>c('B2') : string[]
+>c : C
+>'B2' : "B2"
+
+var x2: number = c('B1');
+>x2 : number
+>c('B1') : number
+>c : C
+>'B1' : "B1"
+
+var x3: boolean = c('A2');
+>x3 : boolean
+>c('A2') : boolean
+>c : C
+>'A2' : "A2"
+
+var x4: string = c('A1');
+>x4 : string
+>c('A1') : string
+>c : C
+>'A1' : "A1"
+
+var x5: void = c('A0');
+>x5 : void
+>c('A0') : void
+>c : C
+>'A0' : "A0"
+
+var x6: number[] = c('C1');
+>x6 : number[]
+>c('C1') : number[]
+>c : C
+>'C1' : "C1"
+
+var x7: boolean[] = c('C2');
+>x7 : boolean[]
+>c('C2') : boolean[]
+>c : C
+>'C2' : "C2"
+
+var x8: string = c('C');
+>x8 : string
+>c('C') : string
+>c : C
+>'C' : "C"
+
+var x9: void = c('generic');
+>x9 : void
+>c('generic') : void
+>c : C
+>'generic' : "generic"
+