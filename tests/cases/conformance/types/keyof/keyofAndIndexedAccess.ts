// @strictNullChecks: true
// @declaration: true

class Shape {
    name: string;
    width: number;
    height: number;
    visible: boolean;
}

class TaggedShape extends Shape {
    tag: string;
}

class Item {
    name: string;
    price: number;
}

class Options {
    visible: "yes" | "no";
}

type Dictionary<T> = { [x: string]: T };
type NumericallyIndexed<T> = { [x: number]: T };

const enum E { A, B, C }

type K00 = keyof any;  // string
type K01 = keyof string;  // "toString" | "charAt" | ...
type K02 = keyof number;  // "toString" | "toFixed" | "toExponential" | ...
type K03 = keyof boolean;  // "valueOf"
type K04 = keyof void;  // never
type K05 = keyof undefined;  // never
type K06 = keyof null;  // never
type K07 = keyof never;  // never

type K10 = keyof Shape;  // "name" | "width" | "height" | "visible"
type K11 = keyof Shape[];  // "length" | "toString" | ...
type K12 = keyof Dictionary<Shape>;  // string
type K13 = keyof {};  // never
type K14 = keyof Object;  // "constructor" | "toString" | ...
type K15 = keyof E;  // "toString" | "toFixed" | "toExponential" | ...
type K16 = keyof [string, number];  // "0" | "1" | "length" | "toString" | ...
type K17 = keyof (Shape | Item);  // "name"
type K18 = keyof (Shape & Item);  // "name" | "width" | "height" | "visible" | "price"
type K19 = keyof NumericallyIndexed<Shape> // never

type KeyOf<T> = keyof T;

type K20 = KeyOf<Shape>;  // "name" | "width" | "height" | "visible"
type K21 = KeyOf<Dictionary<Shape>>;  // string

type NAME = "name";
type WIDTH_OR_HEIGHT = "width" | "height";

type Q10 = Shape["name"];  // string
type Q11 = Shape["width" | "height"];  // number
type Q12 = Shape["name" | "visible"];  // string | boolean

type Q20 = Shape[NAME];  // string
type Q21 = Shape[WIDTH_OR_HEIGHT];  // number

type Q30 = [string, number][0];  // string
type Q31 = [string, number][1];  // number
type Q32 = [string, number][2];  // string | number
type Q33 = [string, number][E.A];  // string
type Q34 = [string, number][E.B];  // number
type Q35 = [string, number][E.C];  // string | number
type Q36 = [string, number]["0"];  // string
type Q37 = [string, number]["1"];  // string

type Q40 = (Shape | Options)["visible"];  // boolean | "yes" | "no"
type Q41 = (Shape & Options)["visible"];  // true & "yes" | true & "no" | false & "yes" | false & "no"

type Q50 = Dictionary<Shape>["howdy"];  // Shape
type Q51 = Dictionary<Shape>[123];  // Shape
type Q52 = Dictionary<Shape>[E.B];  // Shape

declare let cond: boolean;

function getProperty<T, K extends keyof T>(obj: T, key: K) {
    return obj[key];
}

function setProperty<T, K extends keyof T>(obj: T, key: K, value: T[K]) {
    obj[key] = value;
}

function f10(shape: Shape) {
    let name = getProperty(shape, "name");  // string
    let widthOrHeight = getProperty(shape, cond ? "width" : "height");  // number
    let nameOrVisible = getProperty(shape, cond ? "name" : "visible");  // string | boolean
    setProperty(shape, "name", "rectangle");
    setProperty(shape, cond ? "width" : "height", 10);
    setProperty(shape, cond ? "name" : "visible", true);  // Technically not safe
}

function f11(a: Shape[]) {
    let len = getProperty(a, "length");  // number
    setProperty(a, "length", len);
}

function f12(t: [Shape, boolean]) {
    let len = getProperty(t, "length");
    let s2 = getProperty(t, "0");  // Shape
    let b2 = getProperty(t, "1");  // boolean
}

function f13(foo: any, bar: any) {
    let x = getProperty(foo, "x");  // any
    let y = getProperty(foo, "100");  // any
    let z = getProperty(foo, bar);  // any
}

class Component<PropType> {
    props: PropType;
    getProperty<K extends keyof PropType>(key: K) {
        return this.props[key];
    }
    setProperty<K extends keyof PropType>(key: K, value: PropType[K]) {
        this.props[key] = value;
    }
}

function f20(component: Component<Shape>) {
    let name = component.getProperty("name");  // string
    let widthOrHeight = component.getProperty(cond ? "width" : "height");  // number
    let nameOrVisible = component.getProperty(cond ? "name" : "visible");  // string | boolean
    component.setProperty("name", "rectangle");
    component.setProperty(cond ? "width" : "height", 10)
    component.setProperty(cond ? "name" : "visible", true);  // Technically not safe
}

function pluck<T, K extends keyof T>(array: T[], key: K) {
    return array.map(x => x[key]);
}

function f30(shapes: Shape[]) {
    let names = pluck(shapes, "name");    // string[]
    let widths = pluck(shapes, "width");  // number[]
    let nameOrVisibles = pluck(shapes, cond ? "name" : "visible");  // (string | boolean)[]
}

function f31<K extends keyof Shape>(key: K) {
    const shape: Shape = { name: "foo", width: 5, height: 10, visible: true };
    return shape[key];  // Shape[K]
}

function f32<K extends "width" | "height">(key: K) {
    const shape: Shape = { name: "foo", width: 5, height: 10, visible: true };
    return shape[key];  // Shape[K]
}

function f33<S extends Shape, K extends keyof S>(shape: S, key: K) {
    let name = getProperty(shape, "name");
    let prop = getProperty(shape, key);
    return prop;
}

function f34(ts: TaggedShape) {
    let tag1 = f33(ts, "tag");
    let tag2 = getProperty(ts, "tag");
}

class C {
    public x: string;
    protected y: string;
    private z: string;
}

// Indexed access expressions have always permitted access to private and protected members.
// For consistency we also permit such access in indexed access types.
function f40(c: C) {
    type X = C["x"];
    type Y = C["y"];
    type Z = C["z"];
    let x: X = c["x"];
    let y: Y = c["y"];
    let z: Z = c["z"];
}

function f50<T>(k: keyof T, s: string) {
    const x1 = s as keyof T;
    const x2 = k as string;
}

function f51<T, K extends keyof T>(k: K, s: string) {
    const x1 = s as keyof T;
    const x2 = k as string;
}

function f52<T>(obj: { [x: string]: boolean }, k: keyof T, s: string, n: number) {
    const x1 = obj[s];
    const x2 = obj[n];
    const x3 = obj[k];
}

function f53<T, K extends keyof T>(obj: { [x: string]: boolean }, k: K, s: string, n: number) {
    const x1 = obj[s];
    const x2 = obj[n];
    const x3 = obj[k];
}

function f54<T>(obj: T, key: keyof T) {
    for (let s in obj[key]) {
    }
    const b = "foo" in obj[key];
}

function f55<T, K extends keyof T>(obj: T, key: K) {
    for (let s in obj[key]) {
    }
    const b = "foo" in obj[key];
}

function f60<T>(source: T, target: T) {
    for (let k in source) {
        target[k] = source[k];
    }
}

function f70(func: <T, U>(k1: keyof (T | U), k2: keyof (T & U)) => void) {
    func<{ a: any, b: any }, { a: any, c: any }>('a', 'a');
    func<{ a: any, b: any }, { a: any, c: any }>('a', 'b');
    func<{ a: any, b: any }, { a: any, c: any }>('a', 'c');
}

function f71(func: <T, U>(x: T, y: U) => Partial<T & U>) {
    let x = func({ a: 1, b: "hello" }, { c: true });
    x.a;  // number | undefined
    x.b;  // string | undefined
    x.c;  // boolean | undefined
}

function f72(func: <T, U, K extends keyof T | keyof U>(x: T, y: U, k: K) => (T & U)[K]) {
    let a = func({ a: 1, b: "hello" }, { c: true }, 'a');  // number
    let b = func({ a: 1, b: "hello" }, { c: true }, 'b');  // string
    let c = func({ a: 1, b: "hello" }, { c: true }, 'c');  // boolean
}

function f73(func: <T, U, K extends keyof (T & U)>(x: T, y: U, k: K) => (T & U)[K]) {
    let a = func({ a: 1, b: "hello" }, { c: true }, 'a');  // number
    let b = func({ a: 1, b: "hello" }, { c: true }, 'b');  // string
    let c = func({ a: 1, b: "hello" }, { c: true }, 'c');  // boolean
}

function f74(func: <T, U, K extends keyof (T | U)>(x: T, y: U, k: K) => (T | U)[K]) {
    let a = func({ a: 1, b: "hello" }, { a: 2, b: true }, 'a');  // number
    let b = func({ a: 1, b: "hello" }, { a: 2, b: true }, 'b');  // string | boolean
}

function f80<T extends { a: { x: any } }>(obj: T) {
    let a1 = obj.a;  // { x: any }
    let a2 = obj['a'];  // { x: any }
    let a3 = obj['a'] as T['a'];  // T["a"]
    let x1 = obj.a.x;  // any
    let x2 = obj['a']['x'];  // any
    let x3 = obj['a']['x'] as T['a']['x'];  // T["a"]["x"]
}

function f81<T extends { a: { x: any } }>(obj: T) {
    return obj['a']['x'] as T['a']['x'];
}

function f82() {
    let x1 = f81({ a: { x: "hello" } });  // string
    let x2 = f81({ a: { x: 42 } });  // number
}

function f83<T extends { [x: string]: { x: any } }, K extends keyof T>(obj: T, key: K) {
    return obj[key]['x'] as T[K]['x'];
}

function f84() {
    let x1 = f83({ foo: { x: "hello" } }, "foo");  // string
    let x2 = f83({ bar: { x: 42 } }, "bar");  // number
}

class C1 {
    x: number;
    get<K extends keyof this>(key: K) {
        return this[key];
    }
    set<K extends keyof this>(key: K, value: this[K]) {
        this[key] = value;
    }
    foo() {
        let x1 = this.x;  // number
        let x2 = this["x"];  // number
        let x3 = this.get("x");  // this["x"]
        let x4 = getProperty(this, "x"); // this["x"]
        this.x = 42;
        this["x"] = 42;
        this.set("x", 42);
        setProperty(this, "x", 42);
    }
}

// Repros from #12011

class Base {
    get<K extends keyof this>(prop: K) {
        return this[prop];
    }
    set<K extends keyof this>(prop: K, value: this[K]) {
        this[prop] = value;
    }
}

class Person extends Base {
    parts: number;
    constructor(parts: number) {
        super();
        this.set("parts", parts);
    }
    getParts() {
        return this.get("parts")
    }
}

class OtherPerson {
    parts: number;
    constructor(parts: number) {
        setProperty(this, "parts", parts);
    }
    getParts() {
        return getProperty(this, "parts")
    }
}

// Modified repro from #12544

function path<T, K1 extends keyof T>(obj: T, key1: K1): T[K1];
function path<T, K1 extends keyof T, K2 extends keyof T[K1]>(obj: T, key1: K1, key2: K2): T[K1][K2];
function path<T, K1 extends keyof T, K2 extends keyof T[K1], K3 extends keyof T[K1][K2]>(obj: T, key1: K1, key2: K2, key3: K3): T[K1][K2][K3];
function path(obj: any, ...keys: (string | number)[]): any;
function path(obj: any, ...keys: (string | number)[]): any {
    let result = obj;
    for (let k of keys) {
        result = result[k];
    }
    return result;
}

type Thing = {
    a: { x: number, y: string },
    b: boolean
};


function f1(thing: Thing) {
    let x1 = path(thing, 'a');  // { x: number, y: string }
    let x2 = path(thing, 'a', 'y');  // string
    let x3 = path(thing, 'b');  // boolean
    let x4 = path(thing, ...['a', 'x']);  // any
}

// Repro from comment in #12114

const assignTo2 = <T, K1 extends keyof T, K2 extends keyof T[K1]>(object: T, key1: K1, key2: K2) =>
    (value: T[K1][K2]) => object[key1][key2] = value;

// Modified repro from #12573

declare function one<T>(handler: (t: T) => void): T
var empty = one(() => {}) // inferred as {}, expected

type Handlers<T> = { [K in keyof T]: (t: T[K]) => void }
declare function on<T>(handlerHash: Handlers<T>): T
var hashOfEmpty1 = on({ test: () => {} });  // {}
var hashOfEmpty2 = on({ test: (x: boolean) => {} });  // { test: boolean }

// Repro from #12624

interface Options1<Data, Computed> {
    data?: Data
    computed?: Computed;
}

declare class Component1<Data, Computed> {
    constructor(options: Options1<Data, Computed>);
    get<K extends keyof (Data & Computed)>(key: K): (Data & Computed)[K];
}

let c1 = new Component1({
    data: {
        hello: ""
    }
});

c1.get("hello");

// Repro from #12625

interface Options2<Data, Computed> {
    data?: Data
    computed?: Computed;
}

declare class Component2<Data, Computed> {
    constructor(options: Options2<Data, Computed>);
    get<K extends keyof Data | keyof Computed>(key: K): (Data & Computed)[K];
}

<<<<<<< HEAD
// Repro from #12651

type MethodDescriptor = {
	name: string;
	args: any[];
	returnValue: any;
}

declare function dispatchMethod<M extends MethodDescriptor>(name: M['name'], args: M['args']): M['returnValue'];

type SomeMethodDescriptor = {
	name: "someMethod";
	args: [string, number];
	returnValue: string[];
}

let result = dispatchMethod<SomeMethodDescriptor>("someMethod", ["hello", 35]);
=======
// Repro from #12641

interface R {
    p: number;
}

function f<K extends keyof R>(p: K) {
    let a: any;
    a[p].add;  // any
}
>>>>>>> f79fca70
<|MERGE_RESOLUTION|>--- conflicted
+++ resolved
@@ -1,435 +1,433 @@
-// @strictNullChecks: true
-// @declaration: true
-
-class Shape {
-    name: string;
-    width: number;
-    height: number;
-    visible: boolean;
-}
-
-class TaggedShape extends Shape {
-    tag: string;
-}
-
-class Item {
-    name: string;
-    price: number;
-}
-
-class Options {
-    visible: "yes" | "no";
-}
-
-type Dictionary<T> = { [x: string]: T };
-type NumericallyIndexed<T> = { [x: number]: T };
-
-const enum E { A, B, C }
-
-type K00 = keyof any;  // string
-type K01 = keyof string;  // "toString" | "charAt" | ...
-type K02 = keyof number;  // "toString" | "toFixed" | "toExponential" | ...
-type K03 = keyof boolean;  // "valueOf"
-type K04 = keyof void;  // never
-type K05 = keyof undefined;  // never
-type K06 = keyof null;  // never
-type K07 = keyof never;  // never
-
-type K10 = keyof Shape;  // "name" | "width" | "height" | "visible"
-type K11 = keyof Shape[];  // "length" | "toString" | ...
-type K12 = keyof Dictionary<Shape>;  // string
-type K13 = keyof {};  // never
-type K14 = keyof Object;  // "constructor" | "toString" | ...
-type K15 = keyof E;  // "toString" | "toFixed" | "toExponential" | ...
-type K16 = keyof [string, number];  // "0" | "1" | "length" | "toString" | ...
-type K17 = keyof (Shape | Item);  // "name"
-type K18 = keyof (Shape & Item);  // "name" | "width" | "height" | "visible" | "price"
-type K19 = keyof NumericallyIndexed<Shape> // never
-
-type KeyOf<T> = keyof T;
-
-type K20 = KeyOf<Shape>;  // "name" | "width" | "height" | "visible"
-type K21 = KeyOf<Dictionary<Shape>>;  // string
-
-type NAME = "name";
-type WIDTH_OR_HEIGHT = "width" | "height";
-
-type Q10 = Shape["name"];  // string
-type Q11 = Shape["width" | "height"];  // number
-type Q12 = Shape["name" | "visible"];  // string | boolean
-
-type Q20 = Shape[NAME];  // string
-type Q21 = Shape[WIDTH_OR_HEIGHT];  // number
-
-type Q30 = [string, number][0];  // string
-type Q31 = [string, number][1];  // number
-type Q32 = [string, number][2];  // string | number
-type Q33 = [string, number][E.A];  // string
-type Q34 = [string, number][E.B];  // number
-type Q35 = [string, number][E.C];  // string | number
-type Q36 = [string, number]["0"];  // string
-type Q37 = [string, number]["1"];  // string
-
-type Q40 = (Shape | Options)["visible"];  // boolean | "yes" | "no"
-type Q41 = (Shape & Options)["visible"];  // true & "yes" | true & "no" | false & "yes" | false & "no"
-
-type Q50 = Dictionary<Shape>["howdy"];  // Shape
-type Q51 = Dictionary<Shape>[123];  // Shape
-type Q52 = Dictionary<Shape>[E.B];  // Shape
-
-declare let cond: boolean;
-
-function getProperty<T, K extends keyof T>(obj: T, key: K) {
-    return obj[key];
-}
-
-function setProperty<T, K extends keyof T>(obj: T, key: K, value: T[K]) {
-    obj[key] = value;
-}
-
-function f10(shape: Shape) {
-    let name = getProperty(shape, "name");  // string
-    let widthOrHeight = getProperty(shape, cond ? "width" : "height");  // number
-    let nameOrVisible = getProperty(shape, cond ? "name" : "visible");  // string | boolean
-    setProperty(shape, "name", "rectangle");
-    setProperty(shape, cond ? "width" : "height", 10);
-    setProperty(shape, cond ? "name" : "visible", true);  // Technically not safe
-}
-
-function f11(a: Shape[]) {
-    let len = getProperty(a, "length");  // number
-    setProperty(a, "length", len);
-}
-
-function f12(t: [Shape, boolean]) {
-    let len = getProperty(t, "length");
-    let s2 = getProperty(t, "0");  // Shape
-    let b2 = getProperty(t, "1");  // boolean
-}
-
-function f13(foo: any, bar: any) {
-    let x = getProperty(foo, "x");  // any
-    let y = getProperty(foo, "100");  // any
-    let z = getProperty(foo, bar);  // any
-}
-
-class Component<PropType> {
-    props: PropType;
-    getProperty<K extends keyof PropType>(key: K) {
-        return this.props[key];
-    }
-    setProperty<K extends keyof PropType>(key: K, value: PropType[K]) {
-        this.props[key] = value;
-    }
-}
-
-function f20(component: Component<Shape>) {
-    let name = component.getProperty("name");  // string
-    let widthOrHeight = component.getProperty(cond ? "width" : "height");  // number
-    let nameOrVisible = component.getProperty(cond ? "name" : "visible");  // string | boolean
-    component.setProperty("name", "rectangle");
-    component.setProperty(cond ? "width" : "height", 10)
-    component.setProperty(cond ? "name" : "visible", true);  // Technically not safe
-}
-
-function pluck<T, K extends keyof T>(array: T[], key: K) {
-    return array.map(x => x[key]);
-}
-
-function f30(shapes: Shape[]) {
-    let names = pluck(shapes, "name");    // string[]
-    let widths = pluck(shapes, "width");  // number[]
-    let nameOrVisibles = pluck(shapes, cond ? "name" : "visible");  // (string | boolean)[]
-}
-
-function f31<K extends keyof Shape>(key: K) {
-    const shape: Shape = { name: "foo", width: 5, height: 10, visible: true };
-    return shape[key];  // Shape[K]
-}
-
-function f32<K extends "width" | "height">(key: K) {
-    const shape: Shape = { name: "foo", width: 5, height: 10, visible: true };
-    return shape[key];  // Shape[K]
-}
-
-function f33<S extends Shape, K extends keyof S>(shape: S, key: K) {
-    let name = getProperty(shape, "name");
-    let prop = getProperty(shape, key);
-    return prop;
-}
-
-function f34(ts: TaggedShape) {
-    let tag1 = f33(ts, "tag");
-    let tag2 = getProperty(ts, "tag");
-}
-
-class C {
-    public x: string;
-    protected y: string;
-    private z: string;
-}
-
-// Indexed access expressions have always permitted access to private and protected members.
-// For consistency we also permit such access in indexed access types.
-function f40(c: C) {
-    type X = C["x"];
-    type Y = C["y"];
-    type Z = C["z"];
-    let x: X = c["x"];
-    let y: Y = c["y"];
-    let z: Z = c["z"];
-}
-
-function f50<T>(k: keyof T, s: string) {
-    const x1 = s as keyof T;
-    const x2 = k as string;
-}
-
-function f51<T, K extends keyof T>(k: K, s: string) {
-    const x1 = s as keyof T;
-    const x2 = k as string;
-}
-
-function f52<T>(obj: { [x: string]: boolean }, k: keyof T, s: string, n: number) {
-    const x1 = obj[s];
-    const x2 = obj[n];
-    const x3 = obj[k];
-}
-
-function f53<T, K extends keyof T>(obj: { [x: string]: boolean }, k: K, s: string, n: number) {
-    const x1 = obj[s];
-    const x2 = obj[n];
-    const x3 = obj[k];
-}
-
-function f54<T>(obj: T, key: keyof T) {
-    for (let s in obj[key]) {
-    }
-    const b = "foo" in obj[key];
-}
-
-function f55<T, K extends keyof T>(obj: T, key: K) {
-    for (let s in obj[key]) {
-    }
-    const b = "foo" in obj[key];
-}
-
-function f60<T>(source: T, target: T) {
-    for (let k in source) {
-        target[k] = source[k];
-    }
-}
-
-function f70(func: <T, U>(k1: keyof (T | U), k2: keyof (T & U)) => void) {
-    func<{ a: any, b: any }, { a: any, c: any }>('a', 'a');
-    func<{ a: any, b: any }, { a: any, c: any }>('a', 'b');
-    func<{ a: any, b: any }, { a: any, c: any }>('a', 'c');
-}
-
-function f71(func: <T, U>(x: T, y: U) => Partial<T & U>) {
-    let x = func({ a: 1, b: "hello" }, { c: true });
-    x.a;  // number | undefined
-    x.b;  // string | undefined
-    x.c;  // boolean | undefined
-}
-
-function f72(func: <T, U, K extends keyof T | keyof U>(x: T, y: U, k: K) => (T & U)[K]) {
-    let a = func({ a: 1, b: "hello" }, { c: true }, 'a');  // number
-    let b = func({ a: 1, b: "hello" }, { c: true }, 'b');  // string
-    let c = func({ a: 1, b: "hello" }, { c: true }, 'c');  // boolean
-}
-
-function f73(func: <T, U, K extends keyof (T & U)>(x: T, y: U, k: K) => (T & U)[K]) {
-    let a = func({ a: 1, b: "hello" }, { c: true }, 'a');  // number
-    let b = func({ a: 1, b: "hello" }, { c: true }, 'b');  // string
-    let c = func({ a: 1, b: "hello" }, { c: true }, 'c');  // boolean
-}
-
-function f74(func: <T, U, K extends keyof (T | U)>(x: T, y: U, k: K) => (T | U)[K]) {
-    let a = func({ a: 1, b: "hello" }, { a: 2, b: true }, 'a');  // number
-    let b = func({ a: 1, b: "hello" }, { a: 2, b: true }, 'b');  // string | boolean
-}
-
-function f80<T extends { a: { x: any } }>(obj: T) {
-    let a1 = obj.a;  // { x: any }
-    let a2 = obj['a'];  // { x: any }
-    let a3 = obj['a'] as T['a'];  // T["a"]
-    let x1 = obj.a.x;  // any
-    let x2 = obj['a']['x'];  // any
-    let x3 = obj['a']['x'] as T['a']['x'];  // T["a"]["x"]
-}
-
-function f81<T extends { a: { x: any } }>(obj: T) {
-    return obj['a']['x'] as T['a']['x'];
-}
-
-function f82() {
-    let x1 = f81({ a: { x: "hello" } });  // string
-    let x2 = f81({ a: { x: 42 } });  // number
-}
-
-function f83<T extends { [x: string]: { x: any } }, K extends keyof T>(obj: T, key: K) {
-    return obj[key]['x'] as T[K]['x'];
-}
-
-function f84() {
-    let x1 = f83({ foo: { x: "hello" } }, "foo");  // string
-    let x2 = f83({ bar: { x: 42 } }, "bar");  // number
-}
-
-class C1 {
-    x: number;
-    get<K extends keyof this>(key: K) {
-        return this[key];
-    }
-    set<K extends keyof this>(key: K, value: this[K]) {
-        this[key] = value;
-    }
-    foo() {
-        let x1 = this.x;  // number
-        let x2 = this["x"];  // number
-        let x3 = this.get("x");  // this["x"]
-        let x4 = getProperty(this, "x"); // this["x"]
-        this.x = 42;
-        this["x"] = 42;
-        this.set("x", 42);
-        setProperty(this, "x", 42);
-    }
-}
-
-// Repros from #12011
-
-class Base {
-    get<K extends keyof this>(prop: K) {
-        return this[prop];
-    }
-    set<K extends keyof this>(prop: K, value: this[K]) {
-        this[prop] = value;
-    }
-}
-
-class Person extends Base {
-    parts: number;
-    constructor(parts: number) {
-        super();
-        this.set("parts", parts);
-    }
-    getParts() {
-        return this.get("parts")
-    }
-}
-
-class OtherPerson {
-    parts: number;
-    constructor(parts: number) {
-        setProperty(this, "parts", parts);
-    }
-    getParts() {
-        return getProperty(this, "parts")
-    }
-}
-
-// Modified repro from #12544
-
-function path<T, K1 extends keyof T>(obj: T, key1: K1): T[K1];
-function path<T, K1 extends keyof T, K2 extends keyof T[K1]>(obj: T, key1: K1, key2: K2): T[K1][K2];
-function path<T, K1 extends keyof T, K2 extends keyof T[K1], K3 extends keyof T[K1][K2]>(obj: T, key1: K1, key2: K2, key3: K3): T[K1][K2][K3];
-function path(obj: any, ...keys: (string | number)[]): any;
-function path(obj: any, ...keys: (string | number)[]): any {
-    let result = obj;
-    for (let k of keys) {
-        result = result[k];
-    }
-    return result;
-}
-
-type Thing = {
-    a: { x: number, y: string },
-    b: boolean
-};
-
-
-function f1(thing: Thing) {
-    let x1 = path(thing, 'a');  // { x: number, y: string }
-    let x2 = path(thing, 'a', 'y');  // string
-    let x3 = path(thing, 'b');  // boolean
-    let x4 = path(thing, ...['a', 'x']);  // any
-}
-
-// Repro from comment in #12114
-
-const assignTo2 = <T, K1 extends keyof T, K2 extends keyof T[K1]>(object: T, key1: K1, key2: K2) =>
-    (value: T[K1][K2]) => object[key1][key2] = value;
-
-// Modified repro from #12573
-
-declare function one<T>(handler: (t: T) => void): T
-var empty = one(() => {}) // inferred as {}, expected
-
-type Handlers<T> = { [K in keyof T]: (t: T[K]) => void }
-declare function on<T>(handlerHash: Handlers<T>): T
-var hashOfEmpty1 = on({ test: () => {} });  // {}
-var hashOfEmpty2 = on({ test: (x: boolean) => {} });  // { test: boolean }
-
-// Repro from #12624
-
-interface Options1<Data, Computed> {
-    data?: Data
-    computed?: Computed;
-}
-
-declare class Component1<Data, Computed> {
-    constructor(options: Options1<Data, Computed>);
-    get<K extends keyof (Data & Computed)>(key: K): (Data & Computed)[K];
-}
-
-let c1 = new Component1({
-    data: {
-        hello: ""
-    }
-});
-
-c1.get("hello");
-
-// Repro from #12625
-
-interface Options2<Data, Computed> {
-    data?: Data
-    computed?: Computed;
-}
-
-declare class Component2<Data, Computed> {
-    constructor(options: Options2<Data, Computed>);
-    get<K extends keyof Data | keyof Computed>(key: K): (Data & Computed)[K];
-}
-
-<<<<<<< HEAD
-// Repro from #12651
-
-type MethodDescriptor = {
-	name: string;
-	args: any[];
-	returnValue: any;
-}
-
-declare function dispatchMethod<M extends MethodDescriptor>(name: M['name'], args: M['args']): M['returnValue'];
-
-type SomeMethodDescriptor = {
-	name: "someMethod";
-	args: [string, number];
-	returnValue: string[];
-}
-
-let result = dispatchMethod<SomeMethodDescriptor>("someMethod", ["hello", 35]);
-=======
-// Repro from #12641
-
-interface R {
-    p: number;
-}
-
-function f<K extends keyof R>(p: K) {
-    let a: any;
-    a[p].add;  // any
-}
->>>>>>> f79fca70
+// @strictNullChecks: true
+// @declaration: true
+
+class Shape {
+    name: string;
+    width: number;
+    height: number;
+    visible: boolean;
+}
+
+class TaggedShape extends Shape {
+    tag: string;
+}
+
+class Item {
+    name: string;
+    price: number;
+}
+
+class Options {
+    visible: "yes" | "no";
+}
+
+type Dictionary<T> = { [x: string]: T };
+type NumericallyIndexed<T> = { [x: number]: T };
+
+const enum E { A, B, C }
+
+type K00 = keyof any;  // string
+type K01 = keyof string;  // "toString" | "charAt" | ...
+type K02 = keyof number;  // "toString" | "toFixed" | "toExponential" | ...
+type K03 = keyof boolean;  // "valueOf"
+type K04 = keyof void;  // never
+type K05 = keyof undefined;  // never
+type K06 = keyof null;  // never
+type K07 = keyof never;  // never
+
+type K10 = keyof Shape;  // "name" | "width" | "height" | "visible"
+type K11 = keyof Shape[];  // "length" | "toString" | ...
+type K12 = keyof Dictionary<Shape>;  // string
+type K13 = keyof {};  // never
+type K14 = keyof Object;  // "constructor" | "toString" | ...
+type K15 = keyof E;  // "toString" | "toFixed" | "toExponential" | ...
+type K16 = keyof [string, number];  // "0" | "1" | "length" | "toString" | ...
+type K17 = keyof (Shape | Item);  // "name"
+type K18 = keyof (Shape & Item);  // "name" | "width" | "height" | "visible" | "price"
+type K19 = keyof NumericallyIndexed<Shape> // never
+
+type KeyOf<T> = keyof T;
+
+type K20 = KeyOf<Shape>;  // "name" | "width" | "height" | "visible"
+type K21 = KeyOf<Dictionary<Shape>>;  // string
+
+type NAME = "name";
+type WIDTH_OR_HEIGHT = "width" | "height";
+
+type Q10 = Shape["name"];  // string
+type Q11 = Shape["width" | "height"];  // number
+type Q12 = Shape["name" | "visible"];  // string | boolean
+
+type Q20 = Shape[NAME];  // string
+type Q21 = Shape[WIDTH_OR_HEIGHT];  // number
+
+type Q30 = [string, number][0];  // string
+type Q31 = [string, number][1];  // number
+type Q32 = [string, number][2];  // string | number
+type Q33 = [string, number][E.A];  // string
+type Q34 = [string, number][E.B];  // number
+type Q35 = [string, number][E.C];  // string | number
+type Q36 = [string, number]["0"];  // string
+type Q37 = [string, number]["1"];  // string
+
+type Q40 = (Shape | Options)["visible"];  // boolean | "yes" | "no"
+type Q41 = (Shape & Options)["visible"];  // true & "yes" | true & "no" | false & "yes" | false & "no"
+
+type Q50 = Dictionary<Shape>["howdy"];  // Shape
+type Q51 = Dictionary<Shape>[123];  // Shape
+type Q52 = Dictionary<Shape>[E.B];  // Shape
+
+declare let cond: boolean;
+
+function getProperty<T, K extends keyof T>(obj: T, key: K) {
+    return obj[key];
+}
+
+function setProperty<T, K extends keyof T>(obj: T, key: K, value: T[K]) {
+    obj[key] = value;
+}
+
+function f10(shape: Shape) {
+    let name = getProperty(shape, "name");  // string
+    let widthOrHeight = getProperty(shape, cond ? "width" : "height");  // number
+    let nameOrVisible = getProperty(shape, cond ? "name" : "visible");  // string | boolean
+    setProperty(shape, "name", "rectangle");
+    setProperty(shape, cond ? "width" : "height", 10);
+    setProperty(shape, cond ? "name" : "visible", true);  // Technically not safe
+}
+
+function f11(a: Shape[]) {
+    let len = getProperty(a, "length");  // number
+    setProperty(a, "length", len);
+}
+
+function f12(t: [Shape, boolean]) {
+    let len = getProperty(t, "length");
+    let s2 = getProperty(t, "0");  // Shape
+    let b2 = getProperty(t, "1");  // boolean
+}
+
+function f13(foo: any, bar: any) {
+    let x = getProperty(foo, "x");  // any
+    let y = getProperty(foo, "100");  // any
+    let z = getProperty(foo, bar);  // any
+}
+
+class Component<PropType> {
+    props: PropType;
+    getProperty<K extends keyof PropType>(key: K) {
+        return this.props[key];
+    }
+    setProperty<K extends keyof PropType>(key: K, value: PropType[K]) {
+        this.props[key] = value;
+    }
+}
+
+function f20(component: Component<Shape>) {
+    let name = component.getProperty("name");  // string
+    let widthOrHeight = component.getProperty(cond ? "width" : "height");  // number
+    let nameOrVisible = component.getProperty(cond ? "name" : "visible");  // string | boolean
+    component.setProperty("name", "rectangle");
+    component.setProperty(cond ? "width" : "height", 10)
+    component.setProperty(cond ? "name" : "visible", true);  // Technically not safe
+}
+
+function pluck<T, K extends keyof T>(array: T[], key: K) {
+    return array.map(x => x[key]);
+}
+
+function f30(shapes: Shape[]) {
+    let names = pluck(shapes, "name");    // string[]
+    let widths = pluck(shapes, "width");  // number[]
+    let nameOrVisibles = pluck(shapes, cond ? "name" : "visible");  // (string | boolean)[]
+}
+
+function f31<K extends keyof Shape>(key: K) {
+    const shape: Shape = { name: "foo", width: 5, height: 10, visible: true };
+    return shape[key];  // Shape[K]
+}
+
+function f32<K extends "width" | "height">(key: K) {
+    const shape: Shape = { name: "foo", width: 5, height: 10, visible: true };
+    return shape[key];  // Shape[K]
+}
+
+function f33<S extends Shape, K extends keyof S>(shape: S, key: K) {
+    let name = getProperty(shape, "name");
+    let prop = getProperty(shape, key);
+    return prop;
+}
+
+function f34(ts: TaggedShape) {
+    let tag1 = f33(ts, "tag");
+    let tag2 = getProperty(ts, "tag");
+}
+
+class C {
+    public x: string;
+    protected y: string;
+    private z: string;
+}
+
+// Indexed access expressions have always permitted access to private and protected members.
+// For consistency we also permit such access in indexed access types.
+function f40(c: C) {
+    type X = C["x"];
+    type Y = C["y"];
+    type Z = C["z"];
+    let x: X = c["x"];
+    let y: Y = c["y"];
+    let z: Z = c["z"];
+}
+
+function f50<T>(k: keyof T, s: string) {
+    const x1 = s as keyof T;
+    const x2 = k as string;
+}
+
+function f51<T, K extends keyof T>(k: K, s: string) {
+    const x1 = s as keyof T;
+    const x2 = k as string;
+}
+
+function f52<T>(obj: { [x: string]: boolean }, k: keyof T, s: string, n: number) {
+    const x1 = obj[s];
+    const x2 = obj[n];
+    const x3 = obj[k];
+}
+
+function f53<T, K extends keyof T>(obj: { [x: string]: boolean }, k: K, s: string, n: number) {
+    const x1 = obj[s];
+    const x2 = obj[n];
+    const x3 = obj[k];
+}
+
+function f54<T>(obj: T, key: keyof T) {
+    for (let s in obj[key]) {
+    }
+    const b = "foo" in obj[key];
+}
+
+function f55<T, K extends keyof T>(obj: T, key: K) {
+    for (let s in obj[key]) {
+    }
+    const b = "foo" in obj[key];
+}
+
+function f60<T>(source: T, target: T) {
+    for (let k in source) {
+        target[k] = source[k];
+    }
+}
+
+function f70(func: <T, U>(k1: keyof (T | U), k2: keyof (T & U)) => void) {
+    func<{ a: any, b: any }, { a: any, c: any }>('a', 'a');
+    func<{ a: any, b: any }, { a: any, c: any }>('a', 'b');
+    func<{ a: any, b: any }, { a: any, c: any }>('a', 'c');
+}
+
+function f71(func: <T, U>(x: T, y: U) => Partial<T & U>) {
+    let x = func({ a: 1, b: "hello" }, { c: true });
+    x.a;  // number | undefined
+    x.b;  // string | undefined
+    x.c;  // boolean | undefined
+}
+
+function f72(func: <T, U, K extends keyof T | keyof U>(x: T, y: U, k: K) => (T & U)[K]) {
+    let a = func({ a: 1, b: "hello" }, { c: true }, 'a');  // number
+    let b = func({ a: 1, b: "hello" }, { c: true }, 'b');  // string
+    let c = func({ a: 1, b: "hello" }, { c: true }, 'c');  // boolean
+}
+
+function f73(func: <T, U, K extends keyof (T & U)>(x: T, y: U, k: K) => (T & U)[K]) {
+    let a = func({ a: 1, b: "hello" }, { c: true }, 'a');  // number
+    let b = func({ a: 1, b: "hello" }, { c: true }, 'b');  // string
+    let c = func({ a: 1, b: "hello" }, { c: true }, 'c');  // boolean
+}
+
+function f74(func: <T, U, K extends keyof (T | U)>(x: T, y: U, k: K) => (T | U)[K]) {
+    let a = func({ a: 1, b: "hello" }, { a: 2, b: true }, 'a');  // number
+    let b = func({ a: 1, b: "hello" }, { a: 2, b: true }, 'b');  // string | boolean
+}
+
+function f80<T extends { a: { x: any } }>(obj: T) {
+    let a1 = obj.a;  // { x: any }
+    let a2 = obj['a'];  // { x: any }
+    let a3 = obj['a'] as T['a'];  // T["a"]
+    let x1 = obj.a.x;  // any
+    let x2 = obj['a']['x'];  // any
+    let x3 = obj['a']['x'] as T['a']['x'];  // T["a"]["x"]
+}
+
+function f81<T extends { a: { x: any } }>(obj: T) {
+    return obj['a']['x'] as T['a']['x'];
+}
+
+function f82() {
+    let x1 = f81({ a: { x: "hello" } });  // string
+    let x2 = f81({ a: { x: 42 } });  // number
+}
+
+function f83<T extends { [x: string]: { x: any } }, K extends keyof T>(obj: T, key: K) {
+    return obj[key]['x'] as T[K]['x'];
+}
+
+function f84() {
+    let x1 = f83({ foo: { x: "hello" } }, "foo");  // string
+    let x2 = f83({ bar: { x: 42 } }, "bar");  // number
+}
+
+class C1 {
+    x: number;
+    get<K extends keyof this>(key: K) {
+        return this[key];
+    }
+    set<K extends keyof this>(key: K, value: this[K]) {
+        this[key] = value;
+    }
+    foo() {
+        let x1 = this.x;  // number
+        let x2 = this["x"];  // number
+        let x3 = this.get("x");  // this["x"]
+        let x4 = getProperty(this, "x"); // this["x"]
+        this.x = 42;
+        this["x"] = 42;
+        this.set("x", 42);
+        setProperty(this, "x", 42);
+    }
+}
+
+// Repros from #12011
+
+class Base {
+    get<K extends keyof this>(prop: K) {
+        return this[prop];
+    }
+    set<K extends keyof this>(prop: K, value: this[K]) {
+        this[prop] = value;
+    }
+}
+
+class Person extends Base {
+    parts: number;
+    constructor(parts: number) {
+        super();
+        this.set("parts", parts);
+    }
+    getParts() {
+        return this.get("parts")
+    }
+}
+
+class OtherPerson {
+    parts: number;
+    constructor(parts: number) {
+        setProperty(this, "parts", parts);
+    }
+    getParts() {
+        return getProperty(this, "parts")
+    }
+}
+
+// Modified repro from #12544
+
+function path<T, K1 extends keyof T>(obj: T, key1: K1): T[K1];
+function path<T, K1 extends keyof T, K2 extends keyof T[K1]>(obj: T, key1: K1, key2: K2): T[K1][K2];
+function path<T, K1 extends keyof T, K2 extends keyof T[K1], K3 extends keyof T[K1][K2]>(obj: T, key1: K1, key2: K2, key3: K3): T[K1][K2][K3];
+function path(obj: any, ...keys: (string | number)[]): any;
+function path(obj: any, ...keys: (string | number)[]): any {
+    let result = obj;
+    for (let k of keys) {
+        result = result[k];
+    }
+    return result;
+}
+
+type Thing = {
+    a: { x: number, y: string },
+    b: boolean
+};
+
+
+function f1(thing: Thing) {
+    let x1 = path(thing, 'a');  // { x: number, y: string }
+    let x2 = path(thing, 'a', 'y');  // string
+    let x3 = path(thing, 'b');  // boolean
+    let x4 = path(thing, ...['a', 'x']);  // any
+}
+
+// Repro from comment in #12114
+
+const assignTo2 = <T, K1 extends keyof T, K2 extends keyof T[K1]>(object: T, key1: K1, key2: K2) =>
+    (value: T[K1][K2]) => object[key1][key2] = value;
+
+// Modified repro from #12573
+
+declare function one<T>(handler: (t: T) => void): T
+var empty = one(() => {}) // inferred as {}, expected
+
+type Handlers<T> = { [K in keyof T]: (t: T[K]) => void }
+declare function on<T>(handlerHash: Handlers<T>): T
+var hashOfEmpty1 = on({ test: () => {} });  // {}
+var hashOfEmpty2 = on({ test: (x: boolean) => {} });  // { test: boolean }
+
+// Repro from #12624
+
+interface Options1<Data, Computed> {
+    data?: Data
+    computed?: Computed;
+}
+
+declare class Component1<Data, Computed> {
+    constructor(options: Options1<Data, Computed>);
+    get<K extends keyof (Data & Computed)>(key: K): (Data & Computed)[K];
+}
+
+let c1 = new Component1({
+    data: {
+        hello: ""
+    }
+});
+
+c1.get("hello");
+
+// Repro from #12625
+
+interface Options2<Data, Computed> {
+    data?: Data
+    computed?: Computed;
+}
+
+declare class Component2<Data, Computed> {
+    constructor(options: Options2<Data, Computed>);
+    get<K extends keyof Data | keyof Computed>(key: K): (Data & Computed)[K];
+}
+
+// Repro from #12641
+
+interface R {
+    p: number;
+}
+
+function f<K extends keyof R>(p: K) {
+    let a: any;
+    a[p].add;  // any
+}
+
+// Repro from #12651
+
+type MethodDescriptor = {
+	name: string;
+	args: any[];
+	returnValue: any;
+}
+
+declare function dispatchMethod<M extends MethodDescriptor>(name: M['name'], args: M['args']): M['returnValue'];
+
+type SomeMethodDescriptor = {
+	name: "someMethod";
+	args: [string, number];
+	returnValue: string[];
+}
+
+let result = dispatchMethod<SomeMethodDescriptor>("someMethod", ["hello", 35]);