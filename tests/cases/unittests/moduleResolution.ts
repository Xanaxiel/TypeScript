/// <reference path="..\..\..\src\harness\external\mocha.d.ts" />
/// <reference path='..\..\..\src\harness\harness.ts' />

declare namespace chai.assert {
    function deepEqual(actual: any, expected: any): void;
}

module ts {
    function diagnosticToString(diagnostic: Diagnostic) {
        let output = "";

        if (diagnostic.file) {
            let loc = getLineAndCharacterOfPosition(diagnostic.file, diagnostic.start);

            output += `${diagnostic.file.fileName}(${loc.line + 1},${loc.character + 1}): `;
        }

        let category = DiagnosticCategory[diagnostic.category].toLowerCase();
        output += `${category} TS${diagnostic.code}: ${flattenDiagnosticMessageText(diagnostic.messageText, sys.newLine)}${sys.newLine}`;

        return output;
    }

    interface File {
        name: string
        content?: string
    }

    function createModuleResolutionHost(...files: File[]): ModuleResolutionHost {
        let map = arrayToMap(files, f => f.name);

        return { fileExists, readFile };

        function fileExists(path: string): boolean {
            return hasProperty(map, path);
        }

        function readFile(path: string): string {
            return hasProperty(map, path) ? map[path].content : undefined;
        }
    }

    function splitPath(path: string): { dir: string; rel: string } {
        let index = path.indexOf(directorySeparator);
        return index === -1
            ? { dir: path, rel: undefined }
            : { dir: path.substr(0, index), rel: path.substr(index + 1) };
    }

    describe("Node module resolution - relative paths", () => {

        function testLoadAsFile(containingFileName: string, moduleFileNameNoExt: string, moduleName: string): void {
            for (let ext of supportedTypeScriptExtensions) {
                let containingFile = { name: containingFileName }
                let moduleFile = { name: moduleFileNameNoExt + ext }
                let resolution = nodeModuleNameResolver(moduleName, containingFile.name, supportedTypeScriptExtensions, createModuleResolutionHost(containingFile, moduleFile));
                assert.equal(resolution.resolvedModule.resolvedFileName, moduleFile.name);
                assert.equal(!!resolution.resolvedModule.isExternalLibraryImport, false);

                let failedLookupLocations: string[] = [];
                let dir = getDirectoryPath(containingFileName);
                for (let e of supportedTypeScriptExtensions) {
                    if (e === ext) {
                        break;
                    }
                    else {
                        failedLookupLocations.push(normalizePath(getRootLength(moduleName) === 0 ? combinePaths(dir, moduleName) : moduleName) + e);
                    }
                }

                assert.deepEqual(resolution.failedLookupLocations, failedLookupLocations);
            }
        }

        it("module name that starts with './' resolved as relative file name", () => {
            testLoadAsFile("/foo/bar/baz.ts", "/foo/bar/foo", "./foo");
        });

        it("module name that starts with '../' resolved as relative file name", () => {
            testLoadAsFile("/foo/bar/baz.ts", "/foo/foo", "../foo");
        });

        it("module name that starts with '/' script extension resolved as relative file name", () => {
            testLoadAsFile("/foo/bar/baz.ts", "/foo", "/foo");
        });

        it("module name that starts with 'c:/' script extension resolved as relative file name", () => {
            testLoadAsFile("c:/foo/bar/baz.ts", "c:/foo", "c:/foo");
        });

        function testLoadingFromPackageJson(containingFileName: string, packageJsonFileName: string, fieldRef: string, moduleFileName: string, moduleName: string): void {
            let containingFile = { name: containingFileName };
            let packageJson = { name: packageJsonFileName, content: JSON.stringify({ "typings": fieldRef }) };
            let moduleFile = { name: moduleFileName };
            let resolution = nodeModuleNameResolver(moduleName, containingFile.name, supportedTypeScriptExtensions, createModuleResolutionHost(containingFile, packageJson, moduleFile));
            assert.equal(resolution.resolvedModule.resolvedFileName, moduleFile.name);
            assert.equal(!!resolution.resolvedModule.isExternalLibraryImport, false);
<<<<<<< HEAD
            // expect three failed lookup location - attempt to load module as file with all supported extensions
            assert.equal(resolution.failedLookupLocations.length, supportedTypeScriptExtensions.length);
=======
            // expect five failed lookup location - attempt to load module as file with all supported extensions
            assert.equal(resolution.failedLookupLocations.length, 5);
>>>>>>> e3a845aa
        }

        it("module name as directory - load from typings", () => {
            testLoadingFromPackageJson("/a/b/c/d.ts", "/a/b/c/bar/package.json", "c/d/e.d.ts", "/a/b/c/bar/c/d/e.d.ts", "./bar");
            testLoadingFromPackageJson("/a/b/c/d.ts", "/a/bar/package.json", "e.d.ts", "/a/bar/e.d.ts", "../../bar");
            testLoadingFromPackageJson("/a/b/c/d.ts", "/bar/package.json", "e.d.ts", "/bar/e.d.ts", "/bar");
            testLoadingFromPackageJson("c:/a/b/c/d.ts", "c:/bar/package.json", "e.d.ts", "c:/bar/e.d.ts", "c:/bar");
        });

        it("module name as directory - load index.d.ts", () => {
            let containingFile = { name: "/a/b/c.ts" };
            let packageJson = { name: "/a/b/foo/package.json", content: JSON.stringify({ main: "/c/d" }) };
            let indexFile = { name: "/a/b/foo/index.d.ts" };
            let resolution = nodeModuleNameResolver("./foo", containingFile.name, supportedTypeScriptExtensions, createModuleResolutionHost(containingFile, packageJson, indexFile));
            assert.equal(resolution.resolvedModule.resolvedFileName, indexFile.name);
            assert.equal(!!resolution.resolvedModule.isExternalLibraryImport, false);
            assert.deepEqual(resolution.failedLookupLocations, [
                "/a/b/foo.ts",
                "/a/b/foo.tsx",
                "/a/b/foo.d.ts",
                "/a/b/foo.js",
                "/a/b/foo.jsx",
                "/a/b/foo/index.ts",
                "/a/b/foo/index.tsx",
            ]);
        });
    });

    describe("Node module resolution - non-relative paths", () => {
        it("load module as file - ts files not loaded", () => {
            let containingFile = { name: "/a/b/c/d/e.ts" };
            let moduleFile = { name: "/a/b/node_modules/foo.ts" };
            let resolution = nodeModuleNameResolver("foo", containingFile.name, supportedTypeScriptExtensions, createModuleResolutionHost(containingFile, moduleFile));
            assert.equal(resolution.resolvedModule.resolvedFileName, moduleFile.name);
            assert.deepEqual(resolution.failedLookupLocations, [
                "/a/b/c/d/node_modules/foo.ts",
                "/a/b/c/d/node_modules/foo.tsx",
                "/a/b/c/d/node_modules/foo.d.ts",
                "/a/b/c/d/node_modules/foo/package.json",
                "/a/b/c/d/node_modules/foo/index.ts",
                "/a/b/c/d/node_modules/foo/index.tsx",
                "/a/b/c/d/node_modules/foo/index.d.ts",
                "/a/b/c/node_modules/foo.ts",
                "/a/b/c/node_modules/foo.tsx",
                "/a/b/c/node_modules/foo.d.ts",
                "/a/b/c/node_modules/foo/package.json",
                "/a/b/c/node_modules/foo/index.ts",
                "/a/b/c/node_modules/foo/index.tsx",
                "/a/b/c/node_modules/foo/index.d.ts",
            ])
        });

        it("load module as file", () => {
            let containingFile = { name: "/a/b/c/d/e.ts" };
            let moduleFile = { name: "/a/b/node_modules/foo.d.ts" };
            let resolution = nodeModuleNameResolver("foo", containingFile.name, supportedTypeScriptExtensions, createModuleResolutionHost(containingFile, moduleFile));
            assert.equal(resolution.resolvedModule.resolvedFileName, moduleFile.name);
            assert.equal(resolution.resolvedModule.isExternalLibraryImport, true);
        });

        it("load module as directory", () => {
            let containingFile = { name: "/a/node_modules/b/c/node_modules/d/e.ts" };
            let moduleFile = { name: "/a/node_modules/foo/index.d.ts" };
            let resolution = nodeModuleNameResolver("foo", containingFile.name, supportedTypeScriptExtensions, createModuleResolutionHost(containingFile, moduleFile));
            assert.equal(resolution.resolvedModule.resolvedFileName, moduleFile.name);
            assert.equal(resolution.resolvedModule.isExternalLibraryImport, true);
            assert.deepEqual(resolution.failedLookupLocations, [
                "/a/node_modules/b/c/node_modules/d/node_modules/foo.ts",
                "/a/node_modules/b/c/node_modules/d/node_modules/foo.tsx",
                "/a/node_modules/b/c/node_modules/d/node_modules/foo.d.ts",
                "/a/node_modules/b/c/node_modules/d/node_modules/foo/package.json",
                "/a/node_modules/b/c/node_modules/d/node_modules/foo/index.ts",
                "/a/node_modules/b/c/node_modules/d/node_modules/foo/index.tsx",
                "/a/node_modules/b/c/node_modules/d/node_modules/foo/index.d.ts",
                "/a/node_modules/b/c/node_modules/foo.ts",
                "/a/node_modules/b/c/node_modules/foo.tsx",
                "/a/node_modules/b/c/node_modules/foo.d.ts",
                "/a/node_modules/b/c/node_modules/foo/package.json",
                "/a/node_modules/b/c/node_modules/foo/index.ts",
                "/a/node_modules/b/c/node_modules/foo/index.tsx",
                "/a/node_modules/b/c/node_modules/foo/index.d.ts",
                "/a/node_modules/b/node_modules/foo.ts",
                "/a/node_modules/b/node_modules/foo.tsx",
                "/a/node_modules/b/node_modules/foo.d.ts",
                "/a/node_modules/b/node_modules/foo/package.json",
                "/a/node_modules/b/node_modules/foo/index.ts",
                "/a/node_modules/b/node_modules/foo/index.tsx",
                "/a/node_modules/b/node_modules/foo/index.d.ts",
                "/a/node_modules/foo.ts",
                "/a/node_modules/foo.tsx",
                "/a/node_modules/foo.d.ts",
                "/a/node_modules/foo/package.json",
                "/a/node_modules/foo/index.ts",
                "/a/node_modules/foo/index.tsx"
            ]);
        });
    });

    describe("Module resolution - relative imports", () => {
        function test(files: Map<string>, currentDirectory: string, rootFiles: string[], expectedFilesCount: number, relativeNamesToCheck: string[]) {
            const options: CompilerOptions = { module: ModuleKind.CommonJS };
            const host: CompilerHost = {
                getSourceFile: (fileName: string, languageVersion: ScriptTarget) => {
                    let path = normalizePath(combinePaths(currentDirectory, fileName));
                    return hasProperty(files, path) ? createSourceFile(fileName, files[path], languageVersion) : undefined;
                },
                getDefaultLibFileName: () => "lib.d.ts",
                writeFile: (fileName, content): void => { throw new Error("NotImplemented"); },
                getCurrentDirectory: () => currentDirectory,
                getCanonicalFileName: fileName => fileName.toLowerCase(),
                getNewLine: () => "\r\n",
                useCaseSensitiveFileNames: () => false,
                fileExists: fileName => {
                    let path = normalizePath(combinePaths(currentDirectory, fileName));
                    return hasProperty(files, path);
                },
                readFile: (fileName): string => { throw new Error("NotImplemented"); }
            };

            const program = createProgram(rootFiles, options, host);

            assert.equal(program.getSourceFiles().length, expectedFilesCount);
            const syntacticDiagnostics = program.getSyntacticDiagnostics();
            assert.equal(syntacticDiagnostics.length, 0, `expect no syntactic diagnostics, got: ${JSON.stringify(syntacticDiagnostics.map(diagnosticToString))}`);
            const semanticDiagnostics = program.getSemanticDiagnostics();
            assert.equal(semanticDiagnostics.length, 0, `expect no semantic diagnostics, got: ${JSON.stringify(semanticDiagnostics.map(diagnosticToString))}`);

            // try to get file using a relative name
            for (const relativeFileName of relativeNamesToCheck) {
                assert.isTrue(program.getSourceFile(relativeFileName) !== undefined, `expected to get file by relative name, got undefined`);
            }
        }

        it("should find all modules", () => {
            const files: Map<string> = {
                "/a/b/c/first/shared.ts": `
class A {}
export = A`,
                "/a/b/c/first/second/class_a.ts": `
import Shared = require('../shared');
import C = require('../../third/class_c');
class B {}
export = B;`,
                "/a/b/c/third/class_c.ts": `
import Shared = require('../first/shared');
class C {}
export = C;
                `
            };
            test(files, "/a/b/c/first/second", ["class_a.ts"], 3, ["../../../c/third/class_c.ts"]);
        });
        
        it("should find modules in node_modules", () => {
            const files: Map<string> = {
                "/parent/node_modules/mod/index.d.ts": "export var x",
                "/parent/app/myapp.ts": `import {x} from "mod"`
            };
            test(files, "/parent/app",["myapp.ts"], 2, []);
        });

        it("should find file referenced via absolute and relative names", () => {
            const files: Map<string> = {
                "/a/b/c.ts": `/// <reference path="b.ts"/>`,
                "/a/b/b.ts": "var x"
            };
            test(files, "/a/b", ["c.ts", "/a/b/b.ts"], 2, []);
        });
    });
    
    describe("Files with different casing", () => {
        const library = createSourceFile("lib.d.ts", "", ScriptTarget.ES5);
        function test(files: Map<string>, options: CompilerOptions, currentDirectory: string, useCaseSensitiveFileNames: boolean, rootFiles: string[], diagnosticCodes: number[]): void {
            const getCanonicalFileName = createGetCanonicalFileName(useCaseSensitiveFileNames);
            if (!useCaseSensitiveFileNames) {
                let f: Map<string> = {};
                for (let fileName in files) {
                    f[getCanonicalFileName(fileName)] = files[fileName];
                }
                files = f;
            }

            const host: CompilerHost = {
                getSourceFile: (fileName: string, languageVersion: ScriptTarget) => {
                    if (fileName === "lib.d.ts") {
                        return library;
                    }
                    let path = getCanonicalFileName(normalizePath(combinePaths(currentDirectory, fileName)));
                    return hasProperty(files, path) ? createSourceFile(fileName, files[path], languageVersion) : undefined;
                },
                getDefaultLibFileName: () => "lib.d.ts",
                writeFile: (fileName, content): void => { throw new Error("NotImplemented"); },
                getCurrentDirectory: () => currentDirectory,
                getCanonicalFileName,
                getNewLine: () => "\r\n",
                useCaseSensitiveFileNames: () => useCaseSensitiveFileNames,
                fileExists: fileName => {
                    let path = getCanonicalFileName(normalizePath(combinePaths(currentDirectory, fileName)));
                    return hasProperty(files, path);
                },
                readFile: (fileName): string => { throw new Error("NotImplemented"); }
            };
            const program = createProgram(rootFiles, options, host);
            const diagnostics = sortAndDeduplicateDiagnostics(program.getSemanticDiagnostics().concat(program.getOptionsDiagnostics()));
            assert.equal(diagnostics.length, diagnosticCodes.length, `Incorrect number of expected diagnostics, expected ${diagnosticCodes.length}, got '${map(diagnostics, diagnosticToString).join("\r\n")}'`);
            for (let i = 0; i < diagnosticCodes.length; ++i) {
                assert.equal(diagnostics[i].code, diagnosticCodes[i], `Expected diagnostic code ${diagnosticCodes[i]}, got '${diagnostics[i].code}': '${diagnostics[i].messageText}'`);
            }
        }

        it("should succeed when the same file is referenced using absolute and relative names", () => {
            const files: Map<string> = {
                "/a/b/c.ts": `/// <reference path="d.ts"/>`,
                "/a/b/d.ts": "var x"
            };
            test(files, { module: ts.ModuleKind.AMD },  "/a/b", /* useCaseSensitiveFileNames */ false, ["c.ts", "/a/b/d.ts"], []);
        });

        it("should fail when two files used in program differ only in casing (tripleslash references)", () => {
            const files: Map<string> = {
                "/a/b/c.ts": `/// <reference path="D.ts"/>`,
                "/a/b/d.ts": "var x"
            };
            test(files, { module: ts.ModuleKind.AMD, forceConsistentCasingInFileNames: true },  "/a/b", /* useCaseSensitiveFileNames */ false, ["c.ts", "d.ts"], [1149]);
        });

        it("should fail when two files used in program differ only in casing (imports)", () => {
            const files: Map<string> = {
                "/a/b/c.ts": `import {x} from "D"`,
                "/a/b/d.ts": "export var x"
            };
            test(files, { module: ts.ModuleKind.AMD, forceConsistentCasingInFileNames: true },  "/a/b", /* useCaseSensitiveFileNames */ false, ["c.ts", "d.ts"], [1149]);
        });

        it("should fail when two files used in program differ only in casing (imports, relative module names)", () => {
            const files: Map<string> = {
                "moduleA.ts": `import {x} from "./ModuleB"`,
                "moduleB.ts": "export var x"
            };
            test(files, { module: ts.ModuleKind.CommonJS, forceConsistentCasingInFileNames: true },  "", /* useCaseSensitiveFileNames */ false, ["moduleA.ts", "moduleB.ts"], [1149]);
        });

        it("should fail when two files exist on disk that differs only in casing", () => {
            const files: Map<string> = {
                "/a/b/c.ts": `import {x} from "D"`,
                "/a/b/D.ts": "export var x",
                "/a/b/d.ts": "export var y"
            };
            test(files, { module: ts.ModuleKind.AMD },  "/a/b", /* useCaseSensitiveFileNames */ true, ["c.ts", "d.ts"], [1149]);
        });

        it("should fail when module name in 'require' calls has inconsistent casing", () => {
            const files: Map<string> = {
                "moduleA.ts": `import a = require("./ModuleC")`,
                "moduleB.ts": `import a = require("./moduleC")`,
                "moduleC.ts": "export var x"
            };
            test(files, { module: ts.ModuleKind.CommonJS, forceConsistentCasingInFileNames: true },  "", /* useCaseSensitiveFileNames */ false, ["moduleA.ts", "moduleB.ts", "moduleC.ts"], [1149, 1149]);
        })
    });
}<|MERGE_RESOLUTION|>--- conflicted
+++ resolved
@@ -1,364 +1,357 @@
-/// <reference path="..\..\..\src\harness\external\mocha.d.ts" />
-/// <reference path='..\..\..\src\harness\harness.ts' />
-
-declare namespace chai.assert {
-    function deepEqual(actual: any, expected: any): void;
-}
-
-module ts {
-    function diagnosticToString(diagnostic: Diagnostic) {
-        let output = "";
-
-        if (diagnostic.file) {
-            let loc = getLineAndCharacterOfPosition(diagnostic.file, diagnostic.start);
-
-            output += `${diagnostic.file.fileName}(${loc.line + 1},${loc.character + 1}): `;
-        }
-
-        let category = DiagnosticCategory[diagnostic.category].toLowerCase();
-        output += `${category} TS${diagnostic.code}: ${flattenDiagnosticMessageText(diagnostic.messageText, sys.newLine)}${sys.newLine}`;
-
-        return output;
-    }
-
-    interface File {
-        name: string
-        content?: string
-    }
-
-    function createModuleResolutionHost(...files: File[]): ModuleResolutionHost {
-        let map = arrayToMap(files, f => f.name);
-
-        return { fileExists, readFile };
-
-        function fileExists(path: string): boolean {
-            return hasProperty(map, path);
-        }
-
-        function readFile(path: string): string {
-            return hasProperty(map, path) ? map[path].content : undefined;
-        }
-    }
-
-    function splitPath(path: string): { dir: string; rel: string } {
-        let index = path.indexOf(directorySeparator);
-        return index === -1
-            ? { dir: path, rel: undefined }
-            : { dir: path.substr(0, index), rel: path.substr(index + 1) };
-    }
-
-    describe("Node module resolution - relative paths", () => {
-
-        function testLoadAsFile(containingFileName: string, moduleFileNameNoExt: string, moduleName: string): void {
-            for (let ext of supportedTypeScriptExtensions) {
-                let containingFile = { name: containingFileName }
-                let moduleFile = { name: moduleFileNameNoExt + ext }
-                let resolution = nodeModuleNameResolver(moduleName, containingFile.name, supportedTypeScriptExtensions, createModuleResolutionHost(containingFile, moduleFile));
-                assert.equal(resolution.resolvedModule.resolvedFileName, moduleFile.name);
-                assert.equal(!!resolution.resolvedModule.isExternalLibraryImport, false);
-
-                let failedLookupLocations: string[] = [];
-                let dir = getDirectoryPath(containingFileName);
-                for (let e of supportedTypeScriptExtensions) {
-                    if (e === ext) {
-                        break;
-                    }
-                    else {
-                        failedLookupLocations.push(normalizePath(getRootLength(moduleName) === 0 ? combinePaths(dir, moduleName) : moduleName) + e);
-                    }
-                }
-
-                assert.deepEqual(resolution.failedLookupLocations, failedLookupLocations);
-            }
-        }
-
-        it("module name that starts with './' resolved as relative file name", () => {
-            testLoadAsFile("/foo/bar/baz.ts", "/foo/bar/foo", "./foo");
-        });
-
-        it("module name that starts with '../' resolved as relative file name", () => {
-            testLoadAsFile("/foo/bar/baz.ts", "/foo/foo", "../foo");
-        });
-
-        it("module name that starts with '/' script extension resolved as relative file name", () => {
-            testLoadAsFile("/foo/bar/baz.ts", "/foo", "/foo");
-        });
-
-        it("module name that starts with 'c:/' script extension resolved as relative file name", () => {
-            testLoadAsFile("c:/foo/bar/baz.ts", "c:/foo", "c:/foo");
-        });
-
-        function testLoadingFromPackageJson(containingFileName: string, packageJsonFileName: string, fieldRef: string, moduleFileName: string, moduleName: string): void {
-            let containingFile = { name: containingFileName };
-            let packageJson = { name: packageJsonFileName, content: JSON.stringify({ "typings": fieldRef }) };
-            let moduleFile = { name: moduleFileName };
-            let resolution = nodeModuleNameResolver(moduleName, containingFile.name, supportedTypeScriptExtensions, createModuleResolutionHost(containingFile, packageJson, moduleFile));
-            assert.equal(resolution.resolvedModule.resolvedFileName, moduleFile.name);
-            assert.equal(!!resolution.resolvedModule.isExternalLibraryImport, false);
-<<<<<<< HEAD
-            // expect three failed lookup location - attempt to load module as file with all supported extensions
-            assert.equal(resolution.failedLookupLocations.length, supportedTypeScriptExtensions.length);
-=======
-            // expect five failed lookup location - attempt to load module as file with all supported extensions
-            assert.equal(resolution.failedLookupLocations.length, 5);
->>>>>>> e3a845aa
-        }
-
-        it("module name as directory - load from typings", () => {
-            testLoadingFromPackageJson("/a/b/c/d.ts", "/a/b/c/bar/package.json", "c/d/e.d.ts", "/a/b/c/bar/c/d/e.d.ts", "./bar");
-            testLoadingFromPackageJson("/a/b/c/d.ts", "/a/bar/package.json", "e.d.ts", "/a/bar/e.d.ts", "../../bar");
-            testLoadingFromPackageJson("/a/b/c/d.ts", "/bar/package.json", "e.d.ts", "/bar/e.d.ts", "/bar");
-            testLoadingFromPackageJson("c:/a/b/c/d.ts", "c:/bar/package.json", "e.d.ts", "c:/bar/e.d.ts", "c:/bar");
-        });
-
-        it("module name as directory - load index.d.ts", () => {
-            let containingFile = { name: "/a/b/c.ts" };
-            let packageJson = { name: "/a/b/foo/package.json", content: JSON.stringify({ main: "/c/d" }) };
-            let indexFile = { name: "/a/b/foo/index.d.ts" };
-            let resolution = nodeModuleNameResolver("./foo", containingFile.name, supportedTypeScriptExtensions, createModuleResolutionHost(containingFile, packageJson, indexFile));
-            assert.equal(resolution.resolvedModule.resolvedFileName, indexFile.name);
-            assert.equal(!!resolution.resolvedModule.isExternalLibraryImport, false);
-            assert.deepEqual(resolution.failedLookupLocations, [
-                "/a/b/foo.ts",
-                "/a/b/foo.tsx",
-                "/a/b/foo.d.ts",
-                "/a/b/foo.js",
-                "/a/b/foo.jsx",
-                "/a/b/foo/index.ts",
-                "/a/b/foo/index.tsx",
-            ]);
-        });
-    });
-
-    describe("Node module resolution - non-relative paths", () => {
-        it("load module as file - ts files not loaded", () => {
-            let containingFile = { name: "/a/b/c/d/e.ts" };
-            let moduleFile = { name: "/a/b/node_modules/foo.ts" };
-            let resolution = nodeModuleNameResolver("foo", containingFile.name, supportedTypeScriptExtensions, createModuleResolutionHost(containingFile, moduleFile));
-            assert.equal(resolution.resolvedModule.resolvedFileName, moduleFile.name);
-            assert.deepEqual(resolution.failedLookupLocations, [
-                "/a/b/c/d/node_modules/foo.ts",
-                "/a/b/c/d/node_modules/foo.tsx",
-                "/a/b/c/d/node_modules/foo.d.ts",
-                "/a/b/c/d/node_modules/foo/package.json",
-                "/a/b/c/d/node_modules/foo/index.ts",
-                "/a/b/c/d/node_modules/foo/index.tsx",
-                "/a/b/c/d/node_modules/foo/index.d.ts",
-                "/a/b/c/node_modules/foo.ts",
-                "/a/b/c/node_modules/foo.tsx",
-                "/a/b/c/node_modules/foo.d.ts",
-                "/a/b/c/node_modules/foo/package.json",
-                "/a/b/c/node_modules/foo/index.ts",
-                "/a/b/c/node_modules/foo/index.tsx",
-                "/a/b/c/node_modules/foo/index.d.ts",
-            ])
-        });
-
-        it("load module as file", () => {
-            let containingFile = { name: "/a/b/c/d/e.ts" };
-            let moduleFile = { name: "/a/b/node_modules/foo.d.ts" };
-            let resolution = nodeModuleNameResolver("foo", containingFile.name, supportedTypeScriptExtensions, createModuleResolutionHost(containingFile, moduleFile));
-            assert.equal(resolution.resolvedModule.resolvedFileName, moduleFile.name);
-            assert.equal(resolution.resolvedModule.isExternalLibraryImport, true);
-        });
-
-        it("load module as directory", () => {
-            let containingFile = { name: "/a/node_modules/b/c/node_modules/d/e.ts" };
-            let moduleFile = { name: "/a/node_modules/foo/index.d.ts" };
-            let resolution = nodeModuleNameResolver("foo", containingFile.name, supportedTypeScriptExtensions, createModuleResolutionHost(containingFile, moduleFile));
-            assert.equal(resolution.resolvedModule.resolvedFileName, moduleFile.name);
-            assert.equal(resolution.resolvedModule.isExternalLibraryImport, true);
-            assert.deepEqual(resolution.failedLookupLocations, [
-                "/a/node_modules/b/c/node_modules/d/node_modules/foo.ts",
-                "/a/node_modules/b/c/node_modules/d/node_modules/foo.tsx",
-                "/a/node_modules/b/c/node_modules/d/node_modules/foo.d.ts",
-                "/a/node_modules/b/c/node_modules/d/node_modules/foo/package.json",
-                "/a/node_modules/b/c/node_modules/d/node_modules/foo/index.ts",
-                "/a/node_modules/b/c/node_modules/d/node_modules/foo/index.tsx",
-                "/a/node_modules/b/c/node_modules/d/node_modules/foo/index.d.ts",
-                "/a/node_modules/b/c/node_modules/foo.ts",
-                "/a/node_modules/b/c/node_modules/foo.tsx",
-                "/a/node_modules/b/c/node_modules/foo.d.ts",
-                "/a/node_modules/b/c/node_modules/foo/package.json",
-                "/a/node_modules/b/c/node_modules/foo/index.ts",
-                "/a/node_modules/b/c/node_modules/foo/index.tsx",
-                "/a/node_modules/b/c/node_modules/foo/index.d.ts",
-                "/a/node_modules/b/node_modules/foo.ts",
-                "/a/node_modules/b/node_modules/foo.tsx",
-                "/a/node_modules/b/node_modules/foo.d.ts",
-                "/a/node_modules/b/node_modules/foo/package.json",
-                "/a/node_modules/b/node_modules/foo/index.ts",
-                "/a/node_modules/b/node_modules/foo/index.tsx",
-                "/a/node_modules/b/node_modules/foo/index.d.ts",
-                "/a/node_modules/foo.ts",
-                "/a/node_modules/foo.tsx",
-                "/a/node_modules/foo.d.ts",
-                "/a/node_modules/foo/package.json",
-                "/a/node_modules/foo/index.ts",
-                "/a/node_modules/foo/index.tsx"
-            ]);
-        });
-    });
-
-    describe("Module resolution - relative imports", () => {
-        function test(files: Map<string>, currentDirectory: string, rootFiles: string[], expectedFilesCount: number, relativeNamesToCheck: string[]) {
-            const options: CompilerOptions = { module: ModuleKind.CommonJS };
-            const host: CompilerHost = {
-                getSourceFile: (fileName: string, languageVersion: ScriptTarget) => {
-                    let path = normalizePath(combinePaths(currentDirectory, fileName));
-                    return hasProperty(files, path) ? createSourceFile(fileName, files[path], languageVersion) : undefined;
-                },
-                getDefaultLibFileName: () => "lib.d.ts",
-                writeFile: (fileName, content): void => { throw new Error("NotImplemented"); },
-                getCurrentDirectory: () => currentDirectory,
-                getCanonicalFileName: fileName => fileName.toLowerCase(),
-                getNewLine: () => "\r\n",
-                useCaseSensitiveFileNames: () => false,
-                fileExists: fileName => {
-                    let path = normalizePath(combinePaths(currentDirectory, fileName));
-                    return hasProperty(files, path);
-                },
-                readFile: (fileName): string => { throw new Error("NotImplemented"); }
-            };
-
-            const program = createProgram(rootFiles, options, host);
-
-            assert.equal(program.getSourceFiles().length, expectedFilesCount);
-            const syntacticDiagnostics = program.getSyntacticDiagnostics();
-            assert.equal(syntacticDiagnostics.length, 0, `expect no syntactic diagnostics, got: ${JSON.stringify(syntacticDiagnostics.map(diagnosticToString))}`);
-            const semanticDiagnostics = program.getSemanticDiagnostics();
-            assert.equal(semanticDiagnostics.length, 0, `expect no semantic diagnostics, got: ${JSON.stringify(semanticDiagnostics.map(diagnosticToString))}`);
-
-            // try to get file using a relative name
-            for (const relativeFileName of relativeNamesToCheck) {
-                assert.isTrue(program.getSourceFile(relativeFileName) !== undefined, `expected to get file by relative name, got undefined`);
-            }
-        }
-
-        it("should find all modules", () => {
-            const files: Map<string> = {
-                "/a/b/c/first/shared.ts": `
-class A {}
-export = A`,
-                "/a/b/c/first/second/class_a.ts": `
-import Shared = require('../shared');
-import C = require('../../third/class_c');
-class B {}
-export = B;`,
-                "/a/b/c/third/class_c.ts": `
-import Shared = require('../first/shared');
-class C {}
-export = C;
-                `
-            };
-            test(files, "/a/b/c/first/second", ["class_a.ts"], 3, ["../../../c/third/class_c.ts"]);
-        });
-        
-        it("should find modules in node_modules", () => {
-            const files: Map<string> = {
-                "/parent/node_modules/mod/index.d.ts": "export var x",
-                "/parent/app/myapp.ts": `import {x} from "mod"`
-            };
-            test(files, "/parent/app",["myapp.ts"], 2, []);
-        });
-
-        it("should find file referenced via absolute and relative names", () => {
-            const files: Map<string> = {
-                "/a/b/c.ts": `/// <reference path="b.ts"/>`,
-                "/a/b/b.ts": "var x"
-            };
-            test(files, "/a/b", ["c.ts", "/a/b/b.ts"], 2, []);
-        });
-    });
-    
-    describe("Files with different casing", () => {
-        const library = createSourceFile("lib.d.ts", "", ScriptTarget.ES5);
-        function test(files: Map<string>, options: CompilerOptions, currentDirectory: string, useCaseSensitiveFileNames: boolean, rootFiles: string[], diagnosticCodes: number[]): void {
-            const getCanonicalFileName = createGetCanonicalFileName(useCaseSensitiveFileNames);
-            if (!useCaseSensitiveFileNames) {
-                let f: Map<string> = {};
-                for (let fileName in files) {
-                    f[getCanonicalFileName(fileName)] = files[fileName];
-                }
-                files = f;
-            }
-
-            const host: CompilerHost = {
-                getSourceFile: (fileName: string, languageVersion: ScriptTarget) => {
-                    if (fileName === "lib.d.ts") {
-                        return library;
-                    }
-                    let path = getCanonicalFileName(normalizePath(combinePaths(currentDirectory, fileName)));
-                    return hasProperty(files, path) ? createSourceFile(fileName, files[path], languageVersion) : undefined;
-                },
-                getDefaultLibFileName: () => "lib.d.ts",
-                writeFile: (fileName, content): void => { throw new Error("NotImplemented"); },
-                getCurrentDirectory: () => currentDirectory,
-                getCanonicalFileName,
-                getNewLine: () => "\r\n",
-                useCaseSensitiveFileNames: () => useCaseSensitiveFileNames,
-                fileExists: fileName => {
-                    let path = getCanonicalFileName(normalizePath(combinePaths(currentDirectory, fileName)));
-                    return hasProperty(files, path);
-                },
-                readFile: (fileName): string => { throw new Error("NotImplemented"); }
-            };
-            const program = createProgram(rootFiles, options, host);
-            const diagnostics = sortAndDeduplicateDiagnostics(program.getSemanticDiagnostics().concat(program.getOptionsDiagnostics()));
-            assert.equal(diagnostics.length, diagnosticCodes.length, `Incorrect number of expected diagnostics, expected ${diagnosticCodes.length}, got '${map(diagnostics, diagnosticToString).join("\r\n")}'`);
-            for (let i = 0; i < diagnosticCodes.length; ++i) {
-                assert.equal(diagnostics[i].code, diagnosticCodes[i], `Expected diagnostic code ${diagnosticCodes[i]}, got '${diagnostics[i].code}': '${diagnostics[i].messageText}'`);
-            }
-        }
-
-        it("should succeed when the same file is referenced using absolute and relative names", () => {
-            const files: Map<string> = {
-                "/a/b/c.ts": `/// <reference path="d.ts"/>`,
-                "/a/b/d.ts": "var x"
-            };
-            test(files, { module: ts.ModuleKind.AMD },  "/a/b", /* useCaseSensitiveFileNames */ false, ["c.ts", "/a/b/d.ts"], []);
-        });
-
-        it("should fail when two files used in program differ only in casing (tripleslash references)", () => {
-            const files: Map<string> = {
-                "/a/b/c.ts": `/// <reference path="D.ts"/>`,
-                "/a/b/d.ts": "var x"
-            };
-            test(files, { module: ts.ModuleKind.AMD, forceConsistentCasingInFileNames: true },  "/a/b", /* useCaseSensitiveFileNames */ false, ["c.ts", "d.ts"], [1149]);
-        });
-
-        it("should fail when two files used in program differ only in casing (imports)", () => {
-            const files: Map<string> = {
-                "/a/b/c.ts": `import {x} from "D"`,
-                "/a/b/d.ts": "export var x"
-            };
-            test(files, { module: ts.ModuleKind.AMD, forceConsistentCasingInFileNames: true },  "/a/b", /* useCaseSensitiveFileNames */ false, ["c.ts", "d.ts"], [1149]);
-        });
-
-        it("should fail when two files used in program differ only in casing (imports, relative module names)", () => {
-            const files: Map<string> = {
-                "moduleA.ts": `import {x} from "./ModuleB"`,
-                "moduleB.ts": "export var x"
-            };
-            test(files, { module: ts.ModuleKind.CommonJS, forceConsistentCasingInFileNames: true },  "", /* useCaseSensitiveFileNames */ false, ["moduleA.ts", "moduleB.ts"], [1149]);
-        });
-
-        it("should fail when two files exist on disk that differs only in casing", () => {
-            const files: Map<string> = {
-                "/a/b/c.ts": `import {x} from "D"`,
-                "/a/b/D.ts": "export var x",
-                "/a/b/d.ts": "export var y"
-            };
-            test(files, { module: ts.ModuleKind.AMD },  "/a/b", /* useCaseSensitiveFileNames */ true, ["c.ts", "d.ts"], [1149]);
-        });
-
-        it("should fail when module name in 'require' calls has inconsistent casing", () => {
-            const files: Map<string> = {
-                "moduleA.ts": `import a = require("./ModuleC")`,
-                "moduleB.ts": `import a = require("./moduleC")`,
-                "moduleC.ts": "export var x"
-            };
-            test(files, { module: ts.ModuleKind.CommonJS, forceConsistentCasingInFileNames: true },  "", /* useCaseSensitiveFileNames */ false, ["moduleA.ts", "moduleB.ts", "moduleC.ts"], [1149, 1149]);
-        })
-    });
+/// <reference path="..\..\..\src\harness\external\mocha.d.ts" />
+/// <reference path='..\..\..\src\harness\harness.ts' />
+
+declare namespace chai.assert {
+    function deepEqual(actual: any, expected: any): void;
+}
+
+module ts {
+    function diagnosticToString(diagnostic: Diagnostic) {
+        let output = "";
+
+        if (diagnostic.file) {
+            let loc = getLineAndCharacterOfPosition(diagnostic.file, diagnostic.start);
+
+            output += `${diagnostic.file.fileName}(${loc.line + 1},${loc.character + 1}): `;
+        }
+
+        let category = DiagnosticCategory[diagnostic.category].toLowerCase();
+        output += `${category} TS${diagnostic.code}: ${flattenDiagnosticMessageText(diagnostic.messageText, sys.newLine)}${sys.newLine}`;
+
+        return output;
+    }
+
+    interface File {
+        name: string
+        content?: string
+    }
+
+    function createModuleResolutionHost(...files: File[]): ModuleResolutionHost {
+        let map = arrayToMap(files, f => f.name);
+
+        return { fileExists, readFile };
+
+        function fileExists(path: string): boolean {
+            return hasProperty(map, path);
+        }
+
+        function readFile(path: string): string {
+            return hasProperty(map, path) ? map[path].content : undefined;
+        }
+    }
+
+    function splitPath(path: string): { dir: string; rel: string } {
+        let index = path.indexOf(directorySeparator);
+        return index === -1
+            ? { dir: path, rel: undefined }
+            : { dir: path.substr(0, index), rel: path.substr(index + 1) };
+    }
+
+    describe("Node module resolution - relative paths", () => {
+
+        function testLoadAsFile(containingFileName: string, moduleFileNameNoExt: string, moduleName: string): void {
+            for (let ext of supportedTypeScriptExtensions) {
+                let containingFile = { name: containingFileName }
+                let moduleFile = { name: moduleFileNameNoExt + ext }
+                let resolution = nodeModuleNameResolver(moduleName, containingFile.name, supportedTypeScriptExtensions, createModuleResolutionHost(containingFile, moduleFile));
+                assert.equal(resolution.resolvedModule.resolvedFileName, moduleFile.name);
+                assert.equal(!!resolution.resolvedModule.isExternalLibraryImport, false);
+
+                let failedLookupLocations: string[] = [];
+                let dir = getDirectoryPath(containingFileName);
+                for (let e of supportedTypeScriptExtensions) {
+                    if (e === ext) {
+                        break;
+                    }
+                    else {
+                        failedLookupLocations.push(normalizePath(getRootLength(moduleName) === 0 ? combinePaths(dir, moduleName) : moduleName) + e);
+                    }
+                }
+
+                assert.deepEqual(resolution.failedLookupLocations, failedLookupLocations);
+            }
+        }
+
+        it("module name that starts with './' resolved as relative file name", () => {
+            testLoadAsFile("/foo/bar/baz.ts", "/foo/bar/foo", "./foo");
+        });
+
+        it("module name that starts with '../' resolved as relative file name", () => {
+            testLoadAsFile("/foo/bar/baz.ts", "/foo/foo", "../foo");
+        });
+
+        it("module name that starts with '/' script extension resolved as relative file name", () => {
+            testLoadAsFile("/foo/bar/baz.ts", "/foo", "/foo");
+        });
+
+        it("module name that starts with 'c:/' script extension resolved as relative file name", () => {
+            testLoadAsFile("c:/foo/bar/baz.ts", "c:/foo", "c:/foo");
+        });
+
+        function testLoadingFromPackageJson(containingFileName: string, packageJsonFileName: string, fieldRef: string, moduleFileName: string, moduleName: string): void {
+            let containingFile = { name: containingFileName };
+            let packageJson = { name: packageJsonFileName, content: JSON.stringify({ "typings": fieldRef }) };
+            let moduleFile = { name: moduleFileName };
+            let resolution = nodeModuleNameResolver(moduleName, containingFile.name, supportedTypeScriptExtensions, createModuleResolutionHost(containingFile, packageJson, moduleFile));
+            assert.equal(resolution.resolvedModule.resolvedFileName, moduleFile.name);
+            assert.equal(!!resolution.resolvedModule.isExternalLibraryImport, false);
+            // expect three failed lookup location - attempt to load module as file with all supported extensions
+            assert.equal(resolution.failedLookupLocations.length, supportedTypeScriptExtensions.length);
+        }
+
+        it("module name as directory - load from typings", () => {
+            testLoadingFromPackageJson("/a/b/c/d.ts", "/a/b/c/bar/package.json", "c/d/e.d.ts", "/a/b/c/bar/c/d/e.d.ts", "./bar");
+            testLoadingFromPackageJson("/a/b/c/d.ts", "/a/bar/package.json", "e.d.ts", "/a/bar/e.d.ts", "../../bar");
+            testLoadingFromPackageJson("/a/b/c/d.ts", "/bar/package.json", "e.d.ts", "/bar/e.d.ts", "/bar");
+            testLoadingFromPackageJson("c:/a/b/c/d.ts", "c:/bar/package.json", "e.d.ts", "c:/bar/e.d.ts", "c:/bar");
+        });
+
+        it("module name as directory - load index.d.ts", () => {
+            let containingFile = { name: "/a/b/c.ts" };
+            let packageJson = { name: "/a/b/foo/package.json", content: JSON.stringify({ main: "/c/d" }) };
+            let indexFile = { name: "/a/b/foo/index.d.ts" };
+            let resolution = nodeModuleNameResolver("./foo", containingFile.name, supportedTypeScriptExtensions, createModuleResolutionHost(containingFile, packageJson, indexFile));
+            assert.equal(resolution.resolvedModule.resolvedFileName, indexFile.name);
+            assert.equal(!!resolution.resolvedModule.isExternalLibraryImport, false);
+            assert.deepEqual(resolution.failedLookupLocations, [
+                "/a/b/foo.ts",
+                "/a/b/foo.tsx",
+                "/a/b/foo.d.ts",
+                "/a/b/foo/index.ts",
+                "/a/b/foo/index.tsx",
+            ]);
+        });
+    });
+
+    describe("Node module resolution - non-relative paths", () => {
+        it("load module as file - ts files not loaded", () => {
+            let containingFile = { name: "/a/b/c/d/e.ts" };
+            let moduleFile = { name: "/a/b/node_modules/foo.ts" };
+            let resolution = nodeModuleNameResolver("foo", containingFile.name, supportedTypeScriptExtensions, createModuleResolutionHost(containingFile, moduleFile));
+            assert.equal(resolution.resolvedModule.resolvedFileName, moduleFile.name);
+            assert.deepEqual(resolution.failedLookupLocations, [
+                "/a/b/c/d/node_modules/foo.ts",
+                "/a/b/c/d/node_modules/foo.tsx",
+                "/a/b/c/d/node_modules/foo.d.ts",
+                "/a/b/c/d/node_modules/foo/package.json",
+                "/a/b/c/d/node_modules/foo/index.ts",
+                "/a/b/c/d/node_modules/foo/index.tsx",
+                "/a/b/c/d/node_modules/foo/index.d.ts",
+                "/a/b/c/node_modules/foo.ts",
+                "/a/b/c/node_modules/foo.tsx",
+                "/a/b/c/node_modules/foo.d.ts",
+                "/a/b/c/node_modules/foo/package.json",
+                "/a/b/c/node_modules/foo/index.ts",
+                "/a/b/c/node_modules/foo/index.tsx",
+                "/a/b/c/node_modules/foo/index.d.ts",
+            ])
+        });
+
+        it("load module as file", () => {
+            let containingFile = { name: "/a/b/c/d/e.ts" };
+            let moduleFile = { name: "/a/b/node_modules/foo.d.ts" };
+            let resolution = nodeModuleNameResolver("foo", containingFile.name, supportedTypeScriptExtensions, createModuleResolutionHost(containingFile, moduleFile));
+            assert.equal(resolution.resolvedModule.resolvedFileName, moduleFile.name);
+            assert.equal(resolution.resolvedModule.isExternalLibraryImport, true);
+        });
+
+        it("load module as directory", () => {
+            let containingFile = { name: "/a/node_modules/b/c/node_modules/d/e.ts" };
+            let moduleFile = { name: "/a/node_modules/foo/index.d.ts" };
+            let resolution = nodeModuleNameResolver("foo", containingFile.name, supportedTypeScriptExtensions, createModuleResolutionHost(containingFile, moduleFile));
+            assert.equal(resolution.resolvedModule.resolvedFileName, moduleFile.name);
+            assert.equal(resolution.resolvedModule.isExternalLibraryImport, true);
+            assert.deepEqual(resolution.failedLookupLocations, [
+                "/a/node_modules/b/c/node_modules/d/node_modules/foo.ts",
+                "/a/node_modules/b/c/node_modules/d/node_modules/foo.tsx",
+                "/a/node_modules/b/c/node_modules/d/node_modules/foo.d.ts",
+                "/a/node_modules/b/c/node_modules/d/node_modules/foo/package.json",
+                "/a/node_modules/b/c/node_modules/d/node_modules/foo/index.ts",
+                "/a/node_modules/b/c/node_modules/d/node_modules/foo/index.tsx",
+                "/a/node_modules/b/c/node_modules/d/node_modules/foo/index.d.ts",
+                "/a/node_modules/b/c/node_modules/foo.ts",
+                "/a/node_modules/b/c/node_modules/foo.tsx",
+                "/a/node_modules/b/c/node_modules/foo.d.ts",
+                "/a/node_modules/b/c/node_modules/foo/package.json",
+                "/a/node_modules/b/c/node_modules/foo/index.ts",
+                "/a/node_modules/b/c/node_modules/foo/index.tsx",
+                "/a/node_modules/b/c/node_modules/foo/index.d.ts",
+                "/a/node_modules/b/node_modules/foo.ts",
+                "/a/node_modules/b/node_modules/foo.tsx",
+                "/a/node_modules/b/node_modules/foo.d.ts",
+                "/a/node_modules/b/node_modules/foo/package.json",
+                "/a/node_modules/b/node_modules/foo/index.ts",
+                "/a/node_modules/b/node_modules/foo/index.tsx",
+                "/a/node_modules/b/node_modules/foo/index.d.ts",
+                "/a/node_modules/foo.ts",
+                "/a/node_modules/foo.tsx",
+                "/a/node_modules/foo.d.ts",
+                "/a/node_modules/foo/package.json",
+                "/a/node_modules/foo/index.ts",
+                "/a/node_modules/foo/index.tsx"
+            ]);
+        });
+    });
+
+    describe("Module resolution - relative imports", () => {
+        function test(files: Map<string>, currentDirectory: string, rootFiles: string[], expectedFilesCount: number, relativeNamesToCheck: string[]) {
+            const options: CompilerOptions = { module: ModuleKind.CommonJS };
+            const host: CompilerHost = {
+                getSourceFile: (fileName: string, languageVersion: ScriptTarget) => {
+                    let path = normalizePath(combinePaths(currentDirectory, fileName));
+                    return hasProperty(files, path) ? createSourceFile(fileName, files[path], languageVersion) : undefined;
+                },
+                getDefaultLibFileName: () => "lib.d.ts",
+                writeFile: (fileName, content): void => { throw new Error("NotImplemented"); },
+                getCurrentDirectory: () => currentDirectory,
+                getCanonicalFileName: fileName => fileName.toLowerCase(),
+                getNewLine: () => "\r\n",
+                useCaseSensitiveFileNames: () => false,
+                fileExists: fileName => {
+                    let path = normalizePath(combinePaths(currentDirectory, fileName));
+                    return hasProperty(files, path);
+                },
+                readFile: (fileName): string => { throw new Error("NotImplemented"); }
+            };
+
+            const program = createProgram(rootFiles, options, host);
+
+            assert.equal(program.getSourceFiles().length, expectedFilesCount);
+            const syntacticDiagnostics = program.getSyntacticDiagnostics();
+            assert.equal(syntacticDiagnostics.length, 0, `expect no syntactic diagnostics, got: ${JSON.stringify(syntacticDiagnostics.map(diagnosticToString))}`);
+            const semanticDiagnostics = program.getSemanticDiagnostics();
+            assert.equal(semanticDiagnostics.length, 0, `expect no semantic diagnostics, got: ${JSON.stringify(semanticDiagnostics.map(diagnosticToString))}`);
+
+            // try to get file using a relative name
+            for (const relativeFileName of relativeNamesToCheck) {
+                assert.isTrue(program.getSourceFile(relativeFileName) !== undefined, `expected to get file by relative name, got undefined`);
+            }
+        }
+
+        it("should find all modules", () => {
+            const files: Map<string> = {
+                "/a/b/c/first/shared.ts": `
+class A {}
+export = A`,
+                "/a/b/c/first/second/class_a.ts": `
+import Shared = require('../shared');
+import C = require('../../third/class_c');
+class B {}
+export = B;`,
+                "/a/b/c/third/class_c.ts": `
+import Shared = require('../first/shared');
+class C {}
+export = C;
+                `
+            };
+            test(files, "/a/b/c/first/second", ["class_a.ts"], 3, ["../../../c/third/class_c.ts"]);
+        });
+        
+        it("should find modules in node_modules", () => {
+            const files: Map<string> = {
+                "/parent/node_modules/mod/index.d.ts": "export var x",
+                "/parent/app/myapp.ts": `import {x} from "mod"`
+            };
+            test(files, "/parent/app",["myapp.ts"], 2, []);
+        });
+
+        it("should find file referenced via absolute and relative names", () => {
+            const files: Map<string> = {
+                "/a/b/c.ts": `/// <reference path="b.ts"/>`,
+                "/a/b/b.ts": "var x"
+            };
+            test(files, "/a/b", ["c.ts", "/a/b/b.ts"], 2, []);
+        });
+    });
+    
+    describe("Files with different casing", () => {
+        const library = createSourceFile("lib.d.ts", "", ScriptTarget.ES5);
+        function test(files: Map<string>, options: CompilerOptions, currentDirectory: string, useCaseSensitiveFileNames: boolean, rootFiles: string[], diagnosticCodes: number[]): void {
+            const getCanonicalFileName = createGetCanonicalFileName(useCaseSensitiveFileNames);
+            if (!useCaseSensitiveFileNames) {
+                let f: Map<string> = {};
+                for (let fileName in files) {
+                    f[getCanonicalFileName(fileName)] = files[fileName];
+                }
+                files = f;
+            }
+
+            const host: CompilerHost = {
+                getSourceFile: (fileName: string, languageVersion: ScriptTarget) => {
+                    if (fileName === "lib.d.ts") {
+                        return library;
+                    }
+                    let path = getCanonicalFileName(normalizePath(combinePaths(currentDirectory, fileName)));
+                    return hasProperty(files, path) ? createSourceFile(fileName, files[path], languageVersion) : undefined;
+                },
+                getDefaultLibFileName: () => "lib.d.ts",
+                writeFile: (fileName, content): void => { throw new Error("NotImplemented"); },
+                getCurrentDirectory: () => currentDirectory,
+                getCanonicalFileName,
+                getNewLine: () => "\r\n",
+                useCaseSensitiveFileNames: () => useCaseSensitiveFileNames,
+                fileExists: fileName => {
+                    let path = getCanonicalFileName(normalizePath(combinePaths(currentDirectory, fileName)));
+                    return hasProperty(files, path);
+                },
+                readFile: (fileName): string => { throw new Error("NotImplemented"); }
+            };
+            const program = createProgram(rootFiles, options, host);
+            const diagnostics = sortAndDeduplicateDiagnostics(program.getSemanticDiagnostics().concat(program.getOptionsDiagnostics()));
+            assert.equal(diagnostics.length, diagnosticCodes.length, `Incorrect number of expected diagnostics, expected ${diagnosticCodes.length}, got '${map(diagnostics, diagnosticToString).join("\r\n")}'`);
+            for (let i = 0; i < diagnosticCodes.length; ++i) {
+                assert.equal(diagnostics[i].code, diagnosticCodes[i], `Expected diagnostic code ${diagnosticCodes[i]}, got '${diagnostics[i].code}': '${diagnostics[i].messageText}'`);
+            }
+        }
+
+        it("should succeed when the same file is referenced using absolute and relative names", () => {
+            const files: Map<string> = {
+                "/a/b/c.ts": `/// <reference path="d.ts"/>`,
+                "/a/b/d.ts": "var x"
+            };
+            test(files, { module: ts.ModuleKind.AMD },  "/a/b", /* useCaseSensitiveFileNames */ false, ["c.ts", "/a/b/d.ts"], []);
+        });
+
+        it("should fail when two files used in program differ only in casing (tripleslash references)", () => {
+            const files: Map<string> = {
+                "/a/b/c.ts": `/// <reference path="D.ts"/>`,
+                "/a/b/d.ts": "var x"
+            };
+            test(files, { module: ts.ModuleKind.AMD, forceConsistentCasingInFileNames: true },  "/a/b", /* useCaseSensitiveFileNames */ false, ["c.ts", "d.ts"], [1149]);
+        });
+
+        it("should fail when two files used in program differ only in casing (imports)", () => {
+            const files: Map<string> = {
+                "/a/b/c.ts": `import {x} from "D"`,
+                "/a/b/d.ts": "export var x"
+            };
+            test(files, { module: ts.ModuleKind.AMD, forceConsistentCasingInFileNames: true },  "/a/b", /* useCaseSensitiveFileNames */ false, ["c.ts", "d.ts"], [1149]);
+        });
+
+        it("should fail when two files used in program differ only in casing (imports, relative module names)", () => {
+            const files: Map<string> = {
+                "moduleA.ts": `import {x} from "./ModuleB"`,
+                "moduleB.ts": "export var x"
+            };
+            test(files, { module: ts.ModuleKind.CommonJS, forceConsistentCasingInFileNames: true },  "", /* useCaseSensitiveFileNames */ false, ["moduleA.ts", "moduleB.ts"], [1149]);
+        });
+
+        it("should fail when two files exist on disk that differs only in casing", () => {
+            const files: Map<string> = {
+                "/a/b/c.ts": `import {x} from "D"`,
+                "/a/b/D.ts": "export var x",
+                "/a/b/d.ts": "export var y"
+            };
+            test(files, { module: ts.ModuleKind.AMD },  "/a/b", /* useCaseSensitiveFileNames */ true, ["c.ts", "d.ts"], [1149]);
+        });
+
+        it("should fail when module name in 'require' calls has inconsistent casing", () => {
+            const files: Map<string> = {
+                "moduleA.ts": `import a = require("./ModuleC")`,
+                "moduleB.ts": `import a = require("./moduleC")`,
+                "moduleC.ts": "export var x"
+            };
+            test(files, { module: ts.ModuleKind.CommonJS, forceConsistentCasingInFileNames: true },  "", /* useCaseSensitiveFileNames */ false, ["moduleA.ts", "moduleB.ts", "moduleC.ts"], [1149, 1149]);
+        })
+    });
 }